--- conflicted
+++ resolved
@@ -38,6 +38,7 @@
 import org.springframework.cloud.contract.spec.Contract
 import org.springframework.cloud.contract.verifier.util.JsonPaths
 import org.springframework.cloud.contract.verifier.util.JsonToJsonPathsConverter
+
 /**
  * Creator of {@link Contract} instances
  *
@@ -68,57 +69,6 @@
 								rulesForCategory('body')
 						if (bodyRules && !bodyRules.matchingRules.isEmpty()) {
 							bodyMatchers {
-<<<<<<< HEAD
-								bodyRules.matchingRules.each { String key, MatchingRuleGroup ruleGroup ->
-									if (ruleGroup.ruleLogic != RuleLogic.AND) {
-										throw new UnsupportedOperationException("Currently only the AND combination rule logic is supported")
-									}
-									if (FULL_BODY == key) {
-										JsonPaths jsonPaths = JsonToJsonPathsConverter.transformToJsonPathWithStubsSideValuesAndNoArraySizeCheck(message.contents.value)
-										jsonPaths.each {
-											jsonPath(it.keyBeforeChecking(), byType())
-										}
-									} else {
-										ruleGroup.rules.each { MatchingRule rule ->
-											if (rule instanceof NullMatcher) {
-												jsonPath(key, byNull())
-											} else if (rule instanceof RegexMatcher) {
-												jsonPath(key, byRegex(rule.regex))
-											} else if (rule instanceof DateMatcher) {
-												jsonPath(key, byDate())
-											} else if (rule instanceof TimeMatcher) {
-												jsonPath(key, byTime())
-											} else if (rule instanceof TimestampMatcher) {
-												jsonPath(key, byTimestamp())
-											} else if (rule instanceof MinTypeMatcher) {
-												jsonPath(key, byType() {
-													minOccurrence((rule as MinTypeMatcher).min)
-												})
-											} else if (rule instanceof MinMaxTypeMatcher) {
-												jsonPath(key, byType() {
-													minOccurrence((rule as MinMaxTypeMatcher).min)
-													maxOccurrence((rule as MinMaxTypeMatcher).max)
-												})
-											} else if (rule instanceof MaxTypeMatcher) {
-												jsonPath(key, byType() {
-													maxOccurrence((rule as MaxTypeMatcher).max)
-												})
-											} else if (rule instanceof TypeMatcher) {
-												jsonPath(key, byType())
-											} else if (rule instanceof NumberTypeMatcher) {
-												switch (rule.numberType) {
-													case NumberTypeMatcher.NumberType.NUMBER:
-														jsonPath(key, byRegex(number()))
-														break
-													case NumberTypeMatcher.NumberType.INTEGER:
-														jsonPath(key, byRegex(anInteger()))
-														break
-													case NumberTypeMatcher.NumberType.DECIMAL:
-														jsonPath(key, byRegex(aDouble()))
-														break
-													default:
-														throw new RuntimeException("Unsupported number type!")
-=======
 								bodyRules.matchingRules.
 										each { String key, MatchingRuleGroup ruleGroup ->
 											if (ruleGroup.ruleLogic != RuleLogic.AND) {
@@ -185,7 +135,6 @@
 															throw new RuntimeException("Unsupported number type!")
 														}
 													}
->>>>>>> 8bbe6945
 												}
 											}
 										}
@@ -197,12 +146,8 @@
 							message.metaData.each { String k, String v ->
 								if (k.equalsIgnoreCase("contentType")) {
 									messagingContentType(v)
-<<<<<<< HEAD
-								} else if (!NON_HEADER_META_DATA.contains(k)) {
-=======
 								}
 								else if (!NON_HEADER_META_DATA.contains(k)) {
->>>>>>> 8bbe6945
 									header(k, v)
 								}
 							}
@@ -230,8 +175,4 @@
 		return message.metaData.get(DESTINATION_KEY) ?: ""
 	}
 
-	private String findDestination(Message message) {
-		return message.metaData.get(DESTINATION_KEY) ?: ""
-	}
-
 }