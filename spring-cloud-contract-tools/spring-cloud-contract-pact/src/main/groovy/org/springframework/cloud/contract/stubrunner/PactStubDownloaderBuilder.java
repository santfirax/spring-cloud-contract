--- conflicted
+++ resolved
@@ -164,12 +164,8 @@
 			List<Pact> pacts = loader.load(providerName);
 			if (pacts.isEmpty()) {
 				if (log.isWarnEnabled()) {
-<<<<<<< HEAD
-					log.warn("No pact definitions found for provider [" + providerName + "]");
-=======
 					log.warn("No pact definitions found for provider [" + providerName
 							+ "]");
->>>>>>> 8bbe6945
 				}
 				return null;
 			}
