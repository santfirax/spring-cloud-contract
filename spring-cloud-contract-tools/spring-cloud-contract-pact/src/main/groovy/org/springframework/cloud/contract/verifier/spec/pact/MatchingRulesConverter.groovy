--- conflicted
+++ resolved
@@ -1,9 +1,5 @@
 /*
-<<<<<<< HEAD
- *  Copyright 2013-2019 the original author or authors.
-=======
  * Copyright 2013-2019 the original author or authors.
->>>>>>> 8bbe6945
  *
  * Licensed under the Apache License, Version 2.0 (the "License");
  * you may not use this file except in compliance with the License.
@@ -60,48 +56,6 @@
 			String key = getMatcherKey(it.path())
 			MatchingType matchingType = it.matchingType()
 			switch (matchingType) {
-<<<<<<< HEAD
-				case MatchingType.NULL:
-					category.addRule(key, NullMatcher.INSTANCE)
-					break
-				case MatchingType.EQUALITY:
-					category.addRule(key, EqualsMatcher.INSTANCE)
-					break
-				case MatchingType.TYPE:
-					if (it.minTypeOccurrence() && it.maxTypeOccurrence()) {
-						category.addRule(key, new MinMaxTypeMatcher(it.minTypeOccurrence(), it.maxTypeOccurrence()))
-					} else if (it.minTypeOccurrence()) {
-						category.addRule(key, new MinTypeMatcher(it.minTypeOccurrence()))
-					} else if (it.maxTypeOccurrence()) {
-						category.addRule(key, new MaxTypeMatcher(it.maxTypeOccurrence()))
-					} else {
-						category.addRule(key, TypeMatcher.INSTANCE)
-					}
-					break
-				case MatchingType.DATE:
-					category.addRule(key, new DateMatcher())
-					break
-				case MatchingType.TIME:
-					category.addRule(key, new TimeMatcher())
-					break
-				case MatchingType.TIMESTAMP:
-					category.addRule(key, new TimestampMatcher())
-					break
-				case MatchingType.REGEX:
-					String pattern = it.value().toString()
-					if (pattern == regexPatterns.number().pattern()) {
-						category.addRule(key, new NumberTypeMatcher(NumberTypeMatcher.NumberType.NUMBER))
-					} else if (pattern == regexPatterns.anInteger().pattern()) {
-						category.addRule(key, new NumberTypeMatcher(NumberTypeMatcher.NumberType.INTEGER))
-					} else if (pattern == regexPatterns.aDouble().pattern()) {
-						category.addRule(key, new NumberTypeMatcher(NumberTypeMatcher.NumberType.DECIMAL))
-					} else {
-						category.addRule(key, new RegexMatcher(pattern))
-					}
-					break
-				default:
-					break
-=======
 			case MatchingType.NULL:
 				category.addRule(key, NullMatcher.INSTANCE)
 				break
@@ -153,7 +107,6 @@
 				break
 			default:
 				break
->>>>>>> 8bbe6945
 			}
 		})
 		return category
