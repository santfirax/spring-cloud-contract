/*
 * Copyright 2013-2019 the original author or authors.
 *
 * Licensed under the Apache License, Version 2.0 (the "License");
 * you may not use this file except in compliance with the License.
 * You may obtain a copy of the License at
 *
 *      http://www.apache.org/licenses/LICENSE-2.0
 *
 * Unless required by applicable law or agreed to in writing, software
 * distributed under the License is distributed on an "AS IS" BASIS,
 * WITHOUT WARRANTIES OR CONDITIONS OF ANY KIND, either express or implied.
 * See the License for the specific language governing permissions and
 * limitations under the License.
 */

package org.springframework.cloud.contract.verifier.spec.pact


import au.com.dius.pact.consumer.MessagePactBuilder
import au.com.dius.pact.consumer.dsl.DslPart
import au.com.dius.pact.model.v3.messaging.MessagePact
import groovy.transform.CompileStatic
import groovy.transform.PackageScope

import org.springframework.cloud.contract.spec.Contract
import org.springframework.cloud.contract.spec.internal.DslProperty
import org.springframework.cloud.contract.spec.internal.Header
import org.springframework.cloud.contract.spec.internal.Headers
import org.springframework.cloud.contract.spec.internal.Input
import org.springframework.cloud.contract.spec.internal.OutputMessage
import org.springframework.cloud.contract.verifier.util.ContentUtils
/**
 * Creator of {@link MessagePact} instances
 *
 * @author Tim Ysewyn
 * @since 2.0.0
 */
@CompileStatic
@PackageScope
class MessagePactCreator {

	private static final Closure clientValueExtractor = { DslProperty property -> property.clientValue }

	MessagePact createFromContract(List<Contract> contracts) {
		if (contracts.empty) {
			return null
		}
		Names names = NamingUtil.name(contracts.get(0))
		MessagePactBuilder pactBuilder = MessagePactBuilder.consumer(names.consumer)
<<<<<<< HEAD
				.hasPactWith(names.producer)
=======
														   .hasPactWith(names.producer)
>>>>>>> 8bbe6945
		contracts.each { Contract contract ->
			pactBuilder = pactBuilder
					.given(getGiven(contract.input))
					.expectsToReceive(getOutcome(contract))
			if (contract.outputMessage) {
				OutputMessage message = contract.outputMessage
				if (message.body) {
<<<<<<< HEAD
					DslPart pactResponseBody = BodyConverter.toPactBody(message.body, clientValueExtractor)
					if (message.bodyMatchers) {
						pactResponseBody.setMatchers(MatchingRulesConverter.matchingRulesForBody(message.bodyMatchers))
					}
					pactResponseBody.setGenerators(ValueGeneratorConverter.extract(message, { DslProperty dslProperty -> dslProperty.serverValue }))
=======
					DslPart pactResponseBody = BodyConverter.
							toPactBody(message.body, clientValueExtractor)
					if (message.bodyMatchers) {
						pactResponseBody.setMatchers(MatchingRulesConverter.
								matchingRulesForBody(message.bodyMatchers))
					}
					pactResponseBody.setGenerators(ValueGeneratorConverter.
							extract(message, { DslProperty dslProperty -> dslProperty.serverValue }))
>>>>>>> 8bbe6945
					pactBuilder = pactBuilder.withContent(pactResponseBody)
				}
				if (message.headers) {
					pactBuilder = pactBuilder.withMetadata(getMetadata(message.headers))
				}
			}
		}
		return pactBuilder.toPact()
	}

	private String getGiven(Input input) {
		if (input.triggeredBy) {
			return input.triggeredBy.executionCommand
		}
		else if (input.messageFrom) {
			return "received message from " + clientValueExtractor.call(input.messageFrom)
		}
		else {
			return ""
		}
	}

	private String getOutcome(Contract contract) {
		if (contract.outputMessage) {
			OutputMessage message = contract.outputMessage
			return "message sent to " + clientValueExtractor.call(message.sentTo)
		}
		else {
			return "assert that " + contract.input.assertThat.executionCommand
		}
	}

	private Map<String, String> getMetadata(Headers headers) {
		return headers.entries.collectEntries({ Header header ->
			return ["$header.name": extractValue(header)]
		})
	}

	private String extractValue(Object value) {
		Object v = value
		if (v instanceof DslProperty) {
			v = clientValueExtractor.call(v)
		}
		if (v instanceof GString) {
			v = ContentUtils.extractValue(v, clientValueExtractor)
		}
		if (v instanceof String) {
			return v
		}
		else {
			return v.toString()
		}
	}
}<|MERGE_RESOLUTION|>--- conflicted
+++ resolved
@@ -16,7 +16,6 @@
 
 package org.springframework.cloud.contract.verifier.spec.pact
 
-
 import au.com.dius.pact.consumer.MessagePactBuilder
 import au.com.dius.pact.consumer.dsl.DslPart
 import au.com.dius.pact.model.v3.messaging.MessagePact
@@ -30,6 +29,7 @@
 import org.springframework.cloud.contract.spec.internal.Input
 import org.springframework.cloud.contract.spec.internal.OutputMessage
 import org.springframework.cloud.contract.verifier.util.ContentUtils
+
 /**
  * Creator of {@link MessagePact} instances
  *
@@ -48,11 +48,7 @@
 		}
 		Names names = NamingUtil.name(contracts.get(0))
 		MessagePactBuilder pactBuilder = MessagePactBuilder.consumer(names.consumer)
-<<<<<<< HEAD
-				.hasPactWith(names.producer)
-=======
 														   .hasPactWith(names.producer)
->>>>>>> 8bbe6945
 		contracts.each { Contract contract ->
 			pactBuilder = pactBuilder
 					.given(getGiven(contract.input))
@@ -60,13 +56,6 @@
 			if (contract.outputMessage) {
 				OutputMessage message = contract.outputMessage
 				if (message.body) {
-<<<<<<< HEAD
-					DslPart pactResponseBody = BodyConverter.toPactBody(message.body, clientValueExtractor)
-					if (message.bodyMatchers) {
-						pactResponseBody.setMatchers(MatchingRulesConverter.matchingRulesForBody(message.bodyMatchers))
-					}
-					pactResponseBody.setGenerators(ValueGeneratorConverter.extract(message, { DslProperty dslProperty -> dslProperty.serverValue }))
-=======
 					DslPart pactResponseBody = BodyConverter.
 							toPactBody(message.body, clientValueExtractor)
 					if (message.bodyMatchers) {
@@ -75,7 +64,6 @@
 					}
 					pactResponseBody.setGenerators(ValueGeneratorConverter.
 							extract(message, { DslProperty dslProperty -> dslProperty.serverValue }))
->>>>>>> 8bbe6945
 					pactBuilder = pactBuilder.withContent(pactResponseBody)
 				}
 				if (message.headers) {
