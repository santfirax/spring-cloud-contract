--- conflicted
+++ resolved
@@ -110,13 +110,6 @@
 			}
 		}
 		if (request.body) {
-<<<<<<< HEAD
-			DslPart pactRequestBody = BodyConverter.toPactBody(request.body, { DslProperty property -> property.serverValue })
-			if (request.bodyMatchers) {
-				pactRequestBody.setMatchers(MatchingRulesConverter.matchingRulesForBody(request.bodyMatchers))
-			}
-			pactRequestBody.setGenerators(ValueGeneratorConverter.extract(request.body, { DslProperty dslProperty -> dslProperty.clientValue }))
-=======
 			DslPart pactRequestBody = BodyConverter.
 					toPactBody(request.body, { DslProperty property -> property.serverValue })
 			if (request.bodyMatchers) {
@@ -125,7 +118,6 @@
 			}
 			pactRequestBody.setGenerators(ValueGeneratorConverter.
 					extract(request.body, { DslProperty dslProperty -> dslProperty.clientValue }))
->>>>>>> 8bbe6945
 			pactDslRequest = pactDslRequest.body(pactRequestBody)
 		}
 		return pactDslRequest
