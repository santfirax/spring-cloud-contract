--- conflicted
+++ resolved
@@ -1,13 +1,9 @@
 /*
  * Copyright 2013-2019 the original author or authors.
  *
-<<<<<<< HEAD
- *  Copyright 2013-2019 the original author or authors.
-=======
  * Licensed under the Apache License, Version 2.0 (the "License");
  * you may not use this file except in compliance with the License.
  * You may obtain a copy of the License at
->>>>>>> 8bbe6945
  *
  *      http://www.apache.org/licenses/LICENSE-2.0
  *
