--- conflicted
+++ resolved
@@ -24,10 +24,7 @@
 import org.gradle.api.publish.maven.MavenPublication
 import org.gradle.api.publish.maven.plugins.MavenPublishPlugin
 import org.gradle.jvm.tasks.Jar
-<<<<<<< HEAD
-=======
-
->>>>>>> 8bbe6945
+
 /**
  * Gradle plugin for Spring Cloud Contract Verifier that from the DSL contract can
  * <ul>
