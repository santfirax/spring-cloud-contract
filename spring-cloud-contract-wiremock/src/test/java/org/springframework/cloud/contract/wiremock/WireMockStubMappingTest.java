/*
 * Copyright 2013-2019 the original author or authors.
 *
 * Licensed under the Apache License, Version 2.0 (the "License");
 * you may not use this file except in compliance with the License.
 * You may obtain a copy of the License at
 *
 *      http://www.apache.org/licenses/LICENSE-2.0
 *
 * Unless required by applicable law or agreed to in writing, software
 * distributed under the License is distributed on an "AS IS" BASIS,
 * WITHOUT WARRANTIES OR CONDITIONS OF ANY KIND, either express or implied.
 * See the License for the specific language governing permissions and
 * limitations under the License.
 */

package org.springframework.cloud.contract.wiremock;

import org.json.JSONException;
import org.junit.Test;

/**
 * @author Marcin Grzejszczak
 */
public class WireMockStubMappingTest {

<<<<<<< HEAD
	private static final String stub_2_1_7 = "{\"request\" : { \"method\" : \"GET\" }, \"response\" : { \"status\" : 200 }}";

	private static final String stub_2_5_1 = "{\"id\" : \"77514bd4-a102-4478-a3c0-0fda8b905591\", \"request\" : { \"method\" : \"GET\" }, \"response\" : { \"status\" : 200 }, \"uuid\" : \"77514bd4-a102-4478-a3c0-0fda8b905591\"}";
=======
	private static final String stub_2_1_7 = "{\"request\" : { \"method\" : \"GET\" }, "
			+ "\"response\" : { \"status\" : 200 }}";

	private static final String stub_2_5_1 = "{\"id\" : \"77514bd4-a102-4478-a3c0-0fda8b905591\", "
			+ "\"request\" : { \"method\" : \"GET\" }, \"response\" :"
			+ " { \"status\" : 200 }, \"uuid\" : \"77514bd4-a102-4478-a3c0-0fda8b905591\"}";
>>>>>>> 8bbe6945

	@Test
	public void should_successfully_parse_a_WireMock_2_1_7_stub() throws JSONException {
		// when:
		WireMockStubMapping.buildFrom(stub_2_1_7);
	}

	@Test
	public void should_successfully_parse_a_WireMock_2_5_1_stub() throws JSONException {
		// when:
		WireMockStubMapping.buildFrom(stub_2_5_1);
	}

}<|MERGE_RESOLUTION|>--- conflicted
+++ resolved
@@ -24,18 +24,12 @@
  */
 public class WireMockStubMappingTest {
 
-<<<<<<< HEAD
-	private static final String stub_2_1_7 = "{\"request\" : { \"method\" : \"GET\" }, \"response\" : { \"status\" : 200 }}";
-
-	private static final String stub_2_5_1 = "{\"id\" : \"77514bd4-a102-4478-a3c0-0fda8b905591\", \"request\" : { \"method\" : \"GET\" }, \"response\" : { \"status\" : 200 }, \"uuid\" : \"77514bd4-a102-4478-a3c0-0fda8b905591\"}";
-=======
 	private static final String stub_2_1_7 = "{\"request\" : { \"method\" : \"GET\" }, "
 			+ "\"response\" : { \"status\" : 200 }}";
 
 	private static final String stub_2_5_1 = "{\"id\" : \"77514bd4-a102-4478-a3c0-0fda8b905591\", "
 			+ "\"request\" : { \"method\" : \"GET\" }, \"response\" :"
 			+ " { \"status\" : 200 }, \"uuid\" : \"77514bd4-a102-4478-a3c0-0fda8b905591\"}";
->>>>>>> 8bbe6945
 
 	@Test
 	public void should_successfully_parse_a_WireMock_2_1_7_stub() throws JSONException {
