/*
 * Copyright 2013-2019 the original author or authors.
 *
 * Licensed under the Apache License, Version 2.0 (the "License");
 * you may not use this file except in compliance with the License.
 * You may obtain a copy of the License at
 *
 *      https://www.apache.org/licenses/LICENSE-2.0
 *
 * Unless required by applicable law or agreed to in writing, software
 * distributed under the License is distributed on an "AS IS" BASIS,
 * WITHOUT WARRANTIES OR CONDITIONS OF ANY KIND, either express or implied.
 * See the License for the specific language governing permissions and
 * limitations under the License.
 */

package org.springframework.cloud.contract.wiremock;

import java.io.IOException;
import java.io.InputStream;
import java.nio.charset.StandardCharsets;
import java.util.ArrayList;
import java.util.List;

import javax.annotation.PostConstruct;

import com.github.tomakehurst.wiremock.WireMockServer;
import com.github.tomakehurst.wiremock.client.WireMock;
import com.github.tomakehurst.wiremock.common.Slf4jNotifier;
import com.github.tomakehurst.wiremock.core.Options;
import com.github.tomakehurst.wiremock.extension.responsetemplating.ResponseTemplateTransformer;
import com.github.tomakehurst.wiremock.stubbing.StubMapping;
import org.apache.commons.logging.Log;
import org.apache.commons.logging.LogFactory;

import org.springframework.beans.factory.annotation.Autowired;
import org.springframework.beans.factory.support.DefaultListableBeanFactory;
import org.springframework.boot.context.properties.ConfigurationProperties;
import org.springframework.boot.context.properties.EnableConfigurationProperties;
import org.springframework.cloud.contract.wiremock.file.ResourcesFileSource;
import org.springframework.context.SmartLifecycle;
import org.springframework.context.annotation.Configuration;
import org.springframework.core.io.Resource;
import org.springframework.core.io.ResourceLoader;
import org.springframework.core.io.support.PathMatchingResourcePatternResolver;
import org.springframework.util.StreamUtils;
import org.springframework.util.StringUtils;

/**
 * Configuration and lifecycle for a Spring Application context that wants to run a
 * WireMock server. Can be used by adding
 * {@link AutoConfigureWireMock @AutoConfigureWireMock} to a Spring Boot JUnit test. To
 * configure the properties of the wiremock server you can use the AutoConfigureWireMock
 * annotation, or add a bean of type {@link Options} (via
 * {@link WireMockSpring#options()}) to your test context.
 *
 * @author Dave Syer
 * @author Matt Garner
 *
 */
@Configuration
@EnableConfigurationProperties(WireMockProperties.class)
public class WireMockConfiguration implements SmartLifecycle {

	static final String WIREMOCK_SERVER_BEAN_NAME = "wireMockServer";

	private static final Log log = LogFactory.getLog(WireMockConfiguration.class);

	@Autowired
	WireMockProperties wireMock;

	private volatile boolean running;

	private WireMockServer server;

	@Autowired(required = false)
	private Options options;

	@Autowired(required = false)
	private WireMockConfigurationCustomizer customizer;

	@Autowired
	private DefaultListableBeanFactory beanFactory;

	@Autowired
	private ResourceLoader resourceLoader;

	@PostConstruct
	public void init() throws IOException {
		if (this.options == null) {
			com.github.tomakehurst.wiremock.core.WireMockConfiguration factory = WireMockSpring
					.options();
			if (this.wireMock.getServer().getPort() != 8080) {
				factory.port(this.wireMock.getServer().getPort());
			}
			if (this.wireMock.getServer().getHttpsPort() != -1) {
				factory.httpsPort(this.wireMock.getServer().getHttpsPort());
			}
			registerFiles(factory);
			factory.notifier(new Slf4jNotifier(true));
			if (this.wireMock.getPlaceholders().isEnabled()) {
				factory.extensions(new ResponseTemplateTransformer(false));
			}
			this.options = factory;
			if (this.customizer != null) {
				this.customizer.customize(factory);
			}
		}
		if (this.server == null) {
			if (log.isDebugEnabled()) {
				log.debug("Creating a new server at " + "http port ["
						+ this.wireMock.getServer().getPort() + "] and " + "https port ["
						+ this.wireMock.getServer().getHttpsPort() + "]");
			}
			this.server = new WireMockServer(this.options);
		}
		resetMappings();
		if (!this.beanFactory.containsBean(WIREMOCK_SERVER_BEAN_NAME)) {
			this.beanFactory.registerSingleton(WIREMOCK_SERVER_BEAN_NAME, this.server);
		}
		if (isRunning()) {
			updateCurrentServer();
		}
	}

	private void logRegisteredMappings() {
		if (log.isDebugEnabled()) {
			log.debug("WireMock server has [" + this.server.getStubMappings().size()
					+ "] stubs registered");
		}
	}

	void resetMappings() {
		this.server.resetAll();
<<<<<<< HEAD
		WireMock.reset();
=======
		registerStubs();
>>>>>>> 0a67fcba
		logRegisteredMappings();
	}

	private void registerStubs() {
		if (log.isDebugEnabled()) {
			log.debug("Will register [" + this.wireMock.getServer().getStubs().length
					+ "] stubs");
		}
		for (String stubs : this.wireMock.getServer().getStubs()) {
			if (StringUtils.hasText(stubs)) {
				PathMatchingResourcePatternResolver resolver = new PathMatchingResourcePatternResolver(
						this.resourceLoader);
				StringBuilder pattern = new StringBuilder(stubs);
				if (!stubs.contains("*")) {
					if (!stubs.endsWith("/")) {
						pattern.append("/");
					}
					pattern.append("**/*.json");
				}
<<<<<<< HEAD
				for (Resource resource : resolver.getResources(pattern.toString())) {
					try (InputStream inputStream = resource.getInputStream()) {
						StubMapping stubMapping = WireMockStubMapping
								.buildFrom(StreamUtils.copyToString(inputStream,
										StandardCharsets.UTF_8));
						this.server.addStubMapping(stubMapping);
					}
=======
				try {
					for (Resource resource : resolver.getResources(pattern)) {
						StubMapping stubMapping = WireMockStubMapping.buildFrom(
								StreamUtils.copyToString(resource.getInputStream(),
										Charset.forName("UTF-8")));
						this.server.addStubMapping(stubMapping);
					}
				}
				catch (IOException ex) {
					throw new IllegalStateException(ex);
>>>>>>> 0a67fcba
				}
			}
		}
	}

	private void registerFiles(
			com.github.tomakehurst.wiremock.core.WireMockConfiguration factory)
			throws IOException {
		List<Resource> resources = new ArrayList<>();
		for (String files : this.wireMock.getServer().getFiles()) {
			if (StringUtils.hasText(files)) {
				PathMatchingResourcePatternResolver resolver = new PathMatchingResourcePatternResolver(
						this.resourceLoader);
				for (Resource resource : resolver.getResources(files)) {
					if (resource.exists()) {
						resources.add(resource);
					}
				}
			}
		}
		if (!resources.isEmpty()) {
			ResourcesFileSource fileSource = new ResourcesFileSource(
					resources.toArray(new Resource[0]));
			factory.fileSource(fileSource);
		}
	}

	@Override
	public void start() {
		if (isRunning()) {
			if (log.isDebugEnabled()) {
				log.debug("Server is already running");
			}
			return;
		}
		this.server.start();
		updateCurrentServer();
	}

	private void updateCurrentServer() {
		WireMock.configureFor(new WireMock(this.server));
		this.running = true;
		if (log.isDebugEnabled()) {
			log.debug("Started WireMock at port [" + this.server.port() + "]. It has ["
					+ this.server.getStubMappings().size() + "] mappings registered");
		}
	}

	@Override
	public void stop() {
		if (this.running) {
			this.server.stop();
			this.server = null;
			this.running = false;
			this.options = null;
			if (log.isDebugEnabled()) {
				log.debug("Stopped WireMock instance");
			}
			this.beanFactory.destroySingleton(WIREMOCK_SERVER_BEAN_NAME);
		}
		else if (log.isDebugEnabled()) {
			log.debug("Server already stopped");
		}
	}

	@Override
	public boolean isRunning() {
		return this.running;
	}

	@Override
	public int getPhase() {
		return 0;
	}

	@Override
	public boolean isAutoStartup() {
		return true;
	}

	@Override
	public void stop(Runnable callback) {
		stop();
		callback.run();
	}

}

@ConfigurationProperties("wiremock")
class WireMockProperties {

	private Server server = new Server();

	private Placeholders placeholders = new Placeholders();

	private boolean restTemplateSslEnabled;

	public boolean isRestTemplateSslEnabled() {
		return this.restTemplateSslEnabled;
	}

	public void setRestTemplateSslEnabled(boolean restTemplateSslEnabled) {
		this.restTemplateSslEnabled = restTemplateSslEnabled;
	}

	public Server getServer() {
		return this.server;
	}

	public void setServer(Server server) {
		this.server = server;
	}

	public Placeholders getPlaceholders() {
		return this.placeholders;
	}

	public void setPlaceholders(Placeholders placeholders) {
		this.placeholders = placeholders;
	}

	public class Placeholders {

		/**
		 * Flag to indicate that http URLs in generated wiremock stubs should be filtered
		 * to add or resolve a placeholder for a dynamic port.
		 */
		private boolean enabled = true;

		public boolean isEnabled() {
			return this.enabled;
		}

		public void setEnabled(boolean enabled) {
			this.enabled = enabled;
		}

	}

	public static class Server {

		private int port = 8080;

		private int httpsPort = -1;

		private String[] stubs = new String[0];

		private String[] files = new String[0];

		private boolean portDynamic = false;

		private boolean httpsPortDynamic = false;

		public int getPort() {
			return this.port;
		}

		public void setPort(int port) {
			this.port = port;
		}

		public int getHttpsPort() {
			return this.httpsPort;
		}

		public void setHttpsPort(int httpsPort) {
			this.httpsPort = httpsPort;
		}

		public String[] getStubs() {
			return this.stubs;
		}

		public void setStubs(String[] stubs) {
			this.stubs = stubs;
		}

		public String[] getFiles() {
			return this.files;
		}

		public void setFiles(String[] files) {
			this.files = files;
		}

		public boolean isPortDynamic() {
			return this.portDynamic;
		}

		public void setPortDynamic(boolean portDynamic) {
			this.portDynamic = portDynamic;
		}

		public boolean isHttpsPortDynamic() {
			return this.httpsPortDynamic;
		}

		public void setHttpsPortDynamic(boolean httpsPortDynamic) {
			this.httpsPortDynamic = httpsPortDynamic;
		}

	}

}<|MERGE_RESOLUTION|>--- conflicted
+++ resolved
@@ -87,6 +87,9 @@
 
 	@PostConstruct
 	public void init() throws IOException {
+		if (log.isDebugEnabled()) {
+			log.debug("Running initialization of the WireMock configuration");
+		}
 		if (this.options == null) {
 			com.github.tomakehurst.wiremock.core.WireMockConfiguration factory = WireMockSpring
 					.options();
@@ -106,21 +109,34 @@
 				this.customizer.customize(factory);
 			}
 		}
-		if (this.server == null) {
-			if (log.isDebugEnabled()) {
-				log.debug("Creating a new server at " + "http port ["
-						+ this.wireMock.getServer().getPort() + "] and " + "https port ["
-						+ this.wireMock.getServer().getHttpsPort() + "]");
-			}
-			this.server = new WireMockServer(this.options);
-		}
 		resetMappings();
+		reRegisterBeans();
+		updateCurrentServer();
+	}
+
+	private void reRegisterBeans() {
 		if (!this.beanFactory.containsBean(WIREMOCK_SERVER_BEAN_NAME)) {
 			this.beanFactory.registerSingleton(WIREMOCK_SERVER_BEAN_NAME, this.server);
 		}
-		if (isRunning()) {
-			updateCurrentServer();
-		}
+		else {
+			this.beanFactory.destroySingleton(WIREMOCK_SERVER_BEAN_NAME);
+			this.beanFactory.registerSingleton(WIREMOCK_SERVER_BEAN_NAME, this.server);
+		}
+	}
+
+	private void reRegisterServer() {
+		if (log.isDebugEnabled()) {
+			log.debug("Creating a new server at " + "http port ["
+					+ this.wireMock.getServer().getPort() + "] and " + "https port ["
+					+ this.wireMock.getServer().getHttpsPort() + "]");
+		}
+		if (this.isRunning()) {
+			this.server.stop();
+		}
+		this.server = new WireMockServer(this.options);
+		this.server.start();
+		updateCurrentServer();
+		logRegisteredMappings();
 	}
 
 	private void logRegisteredMappings() {
@@ -131,13 +147,14 @@
 	}
 
 	void resetMappings() {
-		this.server.resetAll();
-<<<<<<< HEAD
-		WireMock.reset();
-=======
-		registerStubs();
->>>>>>> 0a67fcba
-		logRegisteredMappings();
+		reRegisterServer();
+		if (this.server.isRunning()) {
+			this.server.resetAll();
+			WireMock.reset();
+			registerStubs();
+			logRegisteredMappings();
+			updateCurrentServer();
+		}
 	}
 
 	private void registerStubs() {
@@ -156,26 +173,18 @@
 					}
 					pattern.append("**/*.json");
 				}
-<<<<<<< HEAD
-				for (Resource resource : resolver.getResources(pattern.toString())) {
-					try (InputStream inputStream = resource.getInputStream()) {
-						StubMapping stubMapping = WireMockStubMapping
-								.buildFrom(StreamUtils.copyToString(inputStream,
-										StandardCharsets.UTF_8));
-						this.server.addStubMapping(stubMapping);
-					}
-=======
 				try {
-					for (Resource resource : resolver.getResources(pattern)) {
-						StubMapping stubMapping = WireMockStubMapping.buildFrom(
-								StreamUtils.copyToString(resource.getInputStream(),
-										Charset.forName("UTF-8")));
-						this.server.addStubMapping(stubMapping);
+					for (Resource resource : resolver.getResources(pattern.toString())) {
+						try (InputStream inputStream = resource.getInputStream()) {
+							StubMapping stubMapping = WireMockStubMapping
+									.buildFrom(StreamUtils.copyToString(inputStream,
+											StandardCharsets.UTF_8));
+							this.server.addStubMapping(stubMapping);
+						}
 					}
 				}
 				catch (IOException ex) {
 					throw new IllegalStateException(ex);
->>>>>>> 0a67fcba
 				}
 			}
 		}
@@ -218,7 +227,7 @@
 	private void updateCurrentServer() {
 		WireMock.configureFor(new WireMock(this.server));
 		this.running = true;
-		if (log.isDebugEnabled()) {
+		if (log.isDebugEnabled() && this.server.isRunning()) {
 			log.debug("Started WireMock at port [" + this.server.port() + "]. It has ["
 					+ this.server.getStubMappings().size() + "] mappings registered");
 		}
