/*
 * Copyright 2012-2015 the original author or authors.
 *
 * Licensed under the Apache License, Version 2.0 (the "License");
 * you may not use this file except in compliance with the License.
 * You may obtain a copy of the License at
 *
 *      http://www.apache.org/licenses/LICENSE-2.0
 *
 * Unless required by applicable law or agreed to in writing, software
 * distributed under the License is distributed on an "AS IS" BASIS,
 * WITHOUT WARRANTIES OR CONDITIONS OF ANY KIND, either express or implied.
 * See the License for the specific language governing permissions and
 * limitations under the License.
 */

package org.springframework.cloud.contract.wiremock.restdocs;

import java.io.IOException;
import java.io.Writer;
import java.util.Arrays;
import java.util.HashSet;
import java.util.LinkedHashSet;
import java.util.Set;
import java.util.regex.Pattern;

import com.github.tomakehurst.wiremock.client.MappingBuilder;
import com.github.tomakehurst.wiremock.client.ResponseDefinitionBuilder;
import com.github.tomakehurst.wiremock.client.WireMock;
import com.github.tomakehurst.wiremock.common.Json;
import com.github.tomakehurst.wiremock.http.HttpHeader;
import com.github.tomakehurst.wiremock.http.HttpHeaders;
import com.github.tomakehurst.wiremock.matching.UrlPattern;
import com.github.tomakehurst.wiremock.stubbing.StubMapping;

import org.springframework.http.MediaType;
import org.springframework.restdocs.RestDocumentationContext;
import org.springframework.restdocs.operation.Operation;
import org.springframework.restdocs.snippet.RestDocumentationContextPlaceholderResolverFactory;
import org.springframework.restdocs.snippet.Snippet;
import org.springframework.restdocs.snippet.StandardWriterResolver;
import org.springframework.restdocs.snippet.WriterResolver;
import org.springframework.restdocs.templates.TemplateFormat;
import org.springframework.util.StringUtils;

import static com.github.tomakehurst.wiremock.client.WireMock.aResponse;
import static com.github.tomakehurst.wiremock.client.WireMock.delete;
import static com.github.tomakehurst.wiremock.client.WireMock.equalTo;
import static com.github.tomakehurst.wiremock.client.WireMock.equalToJson;
import static com.github.tomakehurst.wiremock.client.WireMock.equalToXml;
import static com.github.tomakehurst.wiremock.client.WireMock.get;
import static com.github.tomakehurst.wiremock.client.WireMock.head;
import static com.github.tomakehurst.wiremock.client.WireMock.matching;
import static com.github.tomakehurst.wiremock.client.WireMock.matchingJsonPath;
import static com.github.tomakehurst.wiremock.client.WireMock.options;
import static com.github.tomakehurst.wiremock.client.WireMock.patch;
import static com.github.tomakehurst.wiremock.client.WireMock.post;
import static com.github.tomakehurst.wiremock.client.WireMock.put;
import static com.github.tomakehurst.wiremock.client.WireMock.trace;
import static com.github.tomakehurst.wiremock.client.WireMock.urlEqualTo;

/**
 * Represents a snippet for a WireMock stub.
 *
 * @author Dave Syer
 */
public class WireMockSnippet implements Snippet {

	private static final TemplateFormat TEMPLATE_FORMAT = new TemplateFormat() {

		@Override
		public String getId() {
			return "json";
		}

		@Override
		public String getFileExtension() {
			return "json";
		}
	};

	private String snippetName = "stubs";

	private Set<String> headerBlackList = new HashSet<>(
			Arrays.asList("host", "content-length"));

	private Set<String> jsonPaths = new LinkedHashSet<>();

	private MediaType contentType;

	private StubMapping stubMapping;

	private boolean hasJsonBodyRequestToMatch = false;

	private boolean hasXmlBodyRequestToMatch = false;

	@Override
	public void document(Operation operation) throws IOException {
		extractMatchers(operation);
		if (this.stubMapping == null) {
			this.stubMapping = request(operation).willReturn(response(operation)).build();
		}
		String json = Json.write(this.stubMapping);
		RestDocumentationContext context;
		context = (RestDocumentationContext) operation.getAttributes()
				.get(RestDocumentationContext.class.getName());
		RestDocumentationContextPlaceholderResolverFactory placeholders;
		placeholders = new RestDocumentationContextPlaceholderResolverFactory();
		WriterResolver writerResolver = new StandardWriterResolver(placeholders, "UTF-8",
				TEMPLATE_FORMAT);
		try (Writer writer = writerResolver.resolve(this.snippetName, operation.getName(),
				context)) {
			writer.append(json);
		}
	}

	private void extractMatchers(Operation operation) {
		this.stubMapping = (StubMapping) operation.getAttributes()
				.get("contract.stubMapping");
		if (this.stubMapping != null) {
			return;
		}
		@SuppressWarnings("unchecked")
		Set<String> jsonPaths = (Set<String>) operation.getAttributes()
				.get("contract.jsonPaths");
		this.jsonPaths = jsonPaths;
		this.contentType = (MediaType) operation.getAttributes()
				.get("contract.contentType");
		if (this.contentType == null) {
			this.hasJsonBodyRequestToMatch = hasJsonContentType(operation);
			this.hasXmlBodyRequestToMatch = hasXmlContentType(operation);
		}
	}

	private boolean hasJsonContentType(Operation operation) {
		return hasContentType(operation, MediaType.APPLICATION_JSON);
	}

	private boolean hasXmlContentType(Operation operation) {
		return hasContentType(operation, MediaType.APPLICATION_XML);
	}

	private boolean hasContentType(Operation operation, MediaType mediaType) {
		return operation.getRequest().getHeaders().getContentType() != null && (operation
				.getRequest().getHeaders().getContentType().isCompatibleWith(mediaType));
	}

	private ResponseDefinitionBuilder response(Operation operation) {
		return aResponse().withHeaders(responseHeaders(operation))
				.withBody(operation.getResponse().getContentAsString())
				.withStatus(operation.getResponse().getStatus().value());
	}

	private MappingBuilder request(Operation operation) {
		return queryParams(requestHeaders(requestBuilder(operation), operation),
				operation);
	}

	private MappingBuilder queryParams(MappingBuilder request, Operation operation) {
		String rawQuery = operation.getRequest().getUri().getRawQuery();
		if (StringUtils.isEmpty(rawQuery)) {
			return request;
		}
		for (String queryPair : rawQuery.split("&")) {
			String[] splitQueryPair = queryPair.split("=");
<<<<<<< HEAD
			request = request.withQueryParam(splitQueryPair[0],
					WireMock.equalTo(splitQueryPair[1]));
=======
			String value = splitQueryPair.length > 1 ? splitQueryPair[1] : "" ;
			request = request.withQueryParam(splitQueryPair[0], WireMock.equalTo(value));
>>>>>>> f7ea8f02
		}
		return request;
	}

	private MappingBuilder requestHeaders(MappingBuilder request, Operation operation) {
		org.springframework.http.HttpHeaders headers = operation.getRequest()
				.getHeaders();
		// TODO: whitelist headers
		for (String name : headers.keySet()) {
			if (!this.headerBlackList.contains(name.toLowerCase())) {
				if ("content-type".equalsIgnoreCase(name) && this.contentType != null) {
					continue;
				}
				request = request.withHeader(name, equalTo(headers.getFirst(name)));
			}
		}
		if (this.contentType != null) {
			request = request.withHeader("Content-Type",
					matching(Pattern.quote(this.contentType.toString()) + ".*"));
		}
		return request;
	}

	private MappingBuilder requestBuilder(Operation operation) {
		switch (operation.getRequest().getMethod()) {
		case DELETE:
			return delete(requestPattern(operation));
		case POST:
			return bodyPattern(post(requestPattern(operation)),
					operation.getRequest().getContentAsString());
		case PUT:
			return bodyPattern(put(requestPattern(operation)),
					operation.getRequest().getContentAsString());
		case PATCH:
			return bodyPattern(patch(requestPattern(operation)),
					operation.getRequest().getContentAsString());
		case GET:
			return get(requestPattern(operation));
		case HEAD:
			return head(requestPattern(operation));
		case OPTIONS:
			return options(requestPattern(operation));
		case TRACE:
			return trace(requestPattern(operation));
		default:
			throw new UnsupportedOperationException(
					"Unsupported method type: " + operation.getRequest().getMethod());
		}
	}

	private MappingBuilder bodyPattern(MappingBuilder builder, String content) {
		if (this.jsonPaths != null && !this.jsonPaths.isEmpty()) {
			for (String jsonPath : this.jsonPaths) {
				builder.withRequestBody(matchingJsonPath(jsonPath));
			}
		}
		else if (!StringUtils.isEmpty(content)) {
			if (this.hasJsonBodyRequestToMatch) {
				builder.withRequestBody(equalToJson(content));
			}
			else if (this.hasXmlBodyRequestToMatch) {
				builder.withRequestBody(equalToXml(content));
			}
			else {
				builder.withRequestBody(equalTo(content));
			}
		}
		return builder;
	}

	private UrlPattern requestPattern(Operation operation) {
		return urlEqualTo(operation.getRequest().getUri().getPath());
	}

	private HttpHeaders responseHeaders(Operation operation) {
		org.springframework.http.HttpHeaders headers = operation.getResponse()
				.getHeaders();
		HttpHeaders result = new HttpHeaders();
		for (String name : headers.keySet()) {
			if (!this.headerBlackList.contains(name.toLowerCase())) {
				result = result.plus(new HttpHeader(name, headers.get(name)));
			}
		}
		return result;
	}

}<|MERGE_RESOLUTION|>--- conflicted
+++ resolved
@@ -163,13 +163,8 @@
 		}
 		for (String queryPair : rawQuery.split("&")) {
 			String[] splitQueryPair = queryPair.split("=");
-<<<<<<< HEAD
-			request = request.withQueryParam(splitQueryPair[0],
-					WireMock.equalTo(splitQueryPair[1]));
-=======
-			String value = splitQueryPair.length > 1 ? splitQueryPair[1] : "" ;
+			String value = splitQueryPair.length > 1 ? splitQueryPair[1] : "";
 			request = request.withQueryParam(splitQueryPair[0], WireMock.equalTo(value));
->>>>>>> f7ea8f02
 		}
 		return request;
 	}
