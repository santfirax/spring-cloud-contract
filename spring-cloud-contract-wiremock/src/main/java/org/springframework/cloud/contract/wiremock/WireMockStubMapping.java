/*
 * Copyright 2013-2019 the original author or authors.
 *
 * Licensed under the Apache License, Version 2.0 (the "License");
 * you may not use this file except in compliance with the License.
 * You may obtain a copy of the License at
 *
 *      http://www.apache.org/licenses/LICENSE-2.0
 *
 * Unless required by applicable law or agreed to in writing, software
 * distributed under the License is distributed on an "AS IS" BASIS,
 * WITHOUT WARRANTIES OR CONDITIONS OF ANY KIND, either express or implied.
 * See the License for the specific language governing permissions and
 * limitations under the License.
 */

package org.springframework.cloud.contract.wiremock;

import com.github.tomakehurst.wiremock.stubbing.StubMapping;

/**
 * @author Marcin Grzejszczak
 */
<<<<<<< HEAD
public class WireMockStubMapping {
=======
public final class WireMockStubMapping {

	private WireMockStubMapping() {
		throw new IllegalStateException("Can't instantiate a utility class");
	}
>>>>>>> 8bbe6945

	public static StubMapping buildFrom(String mappingDefinition) {
		return StubMapping.buildFrom(mappingDefinition);
	}

}<|MERGE_RESOLUTION|>--- conflicted
+++ resolved
@@ -21,15 +21,11 @@
 /**
  * @author Marcin Grzejszczak
  */
-<<<<<<< HEAD
-public class WireMockStubMapping {
-=======
 public final class WireMockStubMapping {
 
 	private WireMockStubMapping() {
 		throw new IllegalStateException("Can't instantiate a utility class");
 	}
->>>>>>> 8bbe6945
 
 	public static StubMapping buildFrom(String mappingDefinition) {
 		return StubMapping.buildFrom(mappingDefinition);
