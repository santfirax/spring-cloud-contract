/*
 * Copyright 2013-2019 the original author or authors.
 *
 * Licensed under the Apache License, Version 2.0 (the "License");
 * you may not use this file except in compliance with the License.
 * You may obtain a copy of the License at
 *
 *      http://www.apache.org/licenses/LICENSE-2.0
 *
 * Unless required by applicable law or agreed to in writing, software
 * distributed under the License is distributed on an "AS IS" BASIS,
 * WITHOUT WARRANTIES OR CONDITIONS OF ANY KIND, either express or implied.
 * See the License for the specific language governing permissions and
 * limitations under the License.
 */

package org.springframework.cloud.contract.wiremock.restdocs;

import java.util.LinkedHashMap;
import java.util.Map;
import java.util.UUID;

import com.github.tomakehurst.wiremock.client.BasicCredentials;
import com.github.tomakehurst.wiremock.client.MappingBuilder;
import com.github.tomakehurst.wiremock.client.ResponseDefinitionBuilder;
import com.github.tomakehurst.wiremock.client.ScenarioMappingBuilder;
import com.github.tomakehurst.wiremock.common.Metadata;
import com.github.tomakehurst.wiremock.extension.Parameters;
import com.github.tomakehurst.wiremock.http.Request;
import com.github.tomakehurst.wiremock.http.RequestMethod;
import com.github.tomakehurst.wiremock.http.ResponseDefinition;
import com.github.tomakehurst.wiremock.matching.ContentPattern;
import com.github.tomakehurst.wiremock.matching.MultipartValuePatternBuilder;
import com.github.tomakehurst.wiremock.matching.RequestPattern;
import com.github.tomakehurst.wiremock.matching.RequestPatternBuilder;
import com.github.tomakehurst.wiremock.matching.StringValuePattern;
import com.github.tomakehurst.wiremock.matching.UrlPattern;
import com.github.tomakehurst.wiremock.matching.ValueMatcher;
import com.github.tomakehurst.wiremock.stubbing.StubMapping;

import static com.github.tomakehurst.wiremock.client.WireMock.aResponse;

class BasicMappingBuilder implements ScenarioMappingBuilder {

	private RequestPatternBuilder requestPatternBuilder;

	private ResponseDefinitionBuilder responseDefBuilder;

	private Integer priority;

	private String scenarioName;

	private String requiredScenarioState;

	private String newScenarioState;

	private UUID id = UUID.randomUUID();

	private String name;

	private boolean isPersistent = false;

	private Map<String, Parameters> postServeActions = new LinkedHashMap<>();

	private Metadata metadata = new Metadata();

	BasicMappingBuilder(RequestMethod method, UrlPattern urlPattern) {
		this.requestPatternBuilder = new RequestPatternBuilder(method, urlPattern);
	}

	BasicMappingBuilder(ValueMatcher<Request> requestMatcher) {
		this.requestPatternBuilder = new RequestPatternBuilder(requestMatcher);
	}

	BasicMappingBuilder(String customRequestMatcherName, Parameters parameters) {
		this.requestPatternBuilder = new RequestPatternBuilder(customRequestMatcherName,
				parameters);
	}

	@Override
	public BasicMappingBuilder willReturn(ResponseDefinitionBuilder responseDefBuilder) {
		this.responseDefBuilder = responseDefBuilder;
		return this;
	}

	@Override
	public BasicMappingBuilder atPriority(Integer priority) {
		this.priority = priority;
		return this;
	}

	@Override
	public BasicMappingBuilder withHeader(String key, StringValuePattern headerPattern) {
		this.requestPatternBuilder.withHeader(key, headerPattern);
		return this;
	}

	@Override
	public BasicMappingBuilder withCookie(String name,
			StringValuePattern cookieValuePattern) {
		this.requestPatternBuilder.withCookie(name, cookieValuePattern);
		return this;
	}

	@Override
	public BasicMappingBuilder withQueryParam(String key,
			StringValuePattern queryParamPattern) {
		this.requestPatternBuilder.withQueryParam(key, queryParamPattern);
		return this;
	}

	@Override
	public ScenarioMappingBuilder withQueryParams(
			Map<String, StringValuePattern> queryParams) {
		for (Map.Entry<String, StringValuePattern> entry : queryParams.entrySet()) {
			this.requestPatternBuilder.withQueryParam(entry.getKey(), entry.getValue());
		}
		return this;
	}

	@Override
	public ScenarioMappingBuilder withRequestBody(ContentPattern<?> bodyPattern) {
		this.requestPatternBuilder.withRequestBody(bodyPattern);
		return this;
	}

	@Override
	public ScenarioMappingBuilder withMultipartRequestBody(
			MultipartValuePatternBuilder multipartPatternBuilder) {
		this.requestPatternBuilder.withRequestBodyPart(multipartPatternBuilder.build());
		return this;
	}

	@Override
	public BasicMappingBuilder inScenario(String scenarioName) {
		this.scenarioName = scenarioName;
		return this;
	}

	@Override
	public BasicMappingBuilder whenScenarioStateIs(String stateName) {
		this.requiredScenarioState = stateName;
		return this;
	}

	@Override
	public BasicMappingBuilder willSetStateTo(String stateName) {
		this.newScenarioState = stateName;
		return this;
	}

	@Override
	public BasicMappingBuilder withId(UUID id) {
		this.id = id;
		return this;
	}

	@Override
	public BasicMappingBuilder withName(String name) {
		this.name = name;
		return this;
	}

	@Override
	public ScenarioMappingBuilder persistent() {
		this.isPersistent = true;
		return this;
	}

	@Override
	public BasicMappingBuilder withBasicAuth(String username, String password) {
		this.requestPatternBuilder
				.withBasicAuth(new BasicCredentials(username, password));
		return this;
	}

	@Override
	public <P> BasicMappingBuilder withPostServeAction(String extensionName,
			P parameters) {
		Parameters params = parameters instanceof Parameters ? (Parameters) parameters
				: Parameters.of(parameters);
		this.postServeActions.put(extensionName, params);
		return this;
	}

	@Override
	public ScenarioMappingBuilder withMetadata(Map<String, ?> map) {
		this.metadata = new Metadata(map);
		return this;
<<<<<<< HEAD
	}

	@Override
	public ScenarioMappingBuilder withMetadata(Metadata metadata) {
		this.metadata = metadata;
=======
	}

	@Override
	public ScenarioMappingBuilder withMetadata(Metadata metadata) {
		this.metadata = metadata;
		return this;
	}

	@Override
	public ScenarioMappingBuilder withMetadata(Metadata.Builder builder) {
		this.metadata = builder.build();
		return this;
	}

	@Override
	public ScenarioMappingBuilder andMatching(ValueMatcher<Request> requestMatcher) {
		this.requestPatternBuilder.andMatching(requestMatcher);
>>>>>>> 8bbe6945
		return this;
	}

	@Override
<<<<<<< HEAD
	public ScenarioMappingBuilder withMetadata(Metadata.Builder builder) {
		this.metadata = builder.build();
=======
	public MappingBuilder andMatching(String customRequestMatcherName) {
		this.requestPatternBuilder.andMatching(customRequestMatcherName);
>>>>>>> 8bbe6945
		return this;
	}

	@Override
<<<<<<< HEAD
	public ScenarioMappingBuilder andMatching(ValueMatcher<Request> requestMatcher) {
		this.requestPatternBuilder.andMatching(requestMatcher);
		return this;
	}

	@Override
	public MappingBuilder andMatching(String customRequestMatcherName) {
		this.requestPatternBuilder.andMatching(customRequestMatcherName);
		return this;
	}

	@Override
	public MappingBuilder andMatching(String customRequestMatcherName, Parameters parameters) {
=======
	public MappingBuilder andMatching(String customRequestMatcherName,
			Parameters parameters) {
>>>>>>> 8bbe6945
		this.requestPatternBuilder.andMatching(customRequestMatcherName, parameters);
		return this;
	}

	@Override
	public StubMapping build() {
		if (this.scenarioName == null && (this.requiredScenarioState != null
				|| this.newScenarioState != null)) {
			throw new IllegalStateException(
					"Scenario name must be specified to require or set a new scenario state");
		}
		RequestPattern requestPattern = this.requestPatternBuilder.build();
		ResponseDefinition response = (this.responseDefBuilder != null
				? this.responseDefBuilder : aResponse()).build();
		StubMapping mapping = new StubMapping(requestPattern, response);
		mapping.setPriority(this.priority);
		mapping.setScenarioName(this.scenarioName);
		mapping.setRequiredScenarioState(this.requiredScenarioState);
		mapping.setNewScenarioState(this.newScenarioState);
		mapping.setUuid(this.id);
		mapping.setName(this.name);
		mapping.setPersistent(this.isPersistent);
		mapping.setPostServeActions(
				this.postServeActions.isEmpty() ? null : this.postServeActions);
		mapping.setMetadata(this.metadata);
		return mapping;
	}

}<|MERGE_RESOLUTION|>--- conflicted
+++ resolved
@@ -187,18 +187,11 @@
 	public ScenarioMappingBuilder withMetadata(Map<String, ?> map) {
 		this.metadata = new Metadata(map);
 		return this;
-<<<<<<< HEAD
 	}
 
 	@Override
 	public ScenarioMappingBuilder withMetadata(Metadata metadata) {
 		this.metadata = metadata;
-=======
-	}
-
-	@Override
-	public ScenarioMappingBuilder withMetadata(Metadata metadata) {
-		this.metadata = metadata;
 		return this;
 	}
 
@@ -211,40 +204,18 @@
 	@Override
 	public ScenarioMappingBuilder andMatching(ValueMatcher<Request> requestMatcher) {
 		this.requestPatternBuilder.andMatching(requestMatcher);
->>>>>>> 8bbe6945
-		return this;
-	}
-
-	@Override
-<<<<<<< HEAD
-	public ScenarioMappingBuilder withMetadata(Metadata.Builder builder) {
-		this.metadata = builder.build();
-=======
+		return this;
+	}
+
+	@Override
 	public MappingBuilder andMatching(String customRequestMatcherName) {
 		this.requestPatternBuilder.andMatching(customRequestMatcherName);
->>>>>>> 8bbe6945
-		return this;
-	}
-
-	@Override
-<<<<<<< HEAD
-	public ScenarioMappingBuilder andMatching(ValueMatcher<Request> requestMatcher) {
-		this.requestPatternBuilder.andMatching(requestMatcher);
-		return this;
-	}
-
-	@Override
-	public MappingBuilder andMatching(String customRequestMatcherName) {
-		this.requestPatternBuilder.andMatching(customRequestMatcherName);
-		return this;
-	}
-
-	@Override
-	public MappingBuilder andMatching(String customRequestMatcherName, Parameters parameters) {
-=======
+		return this;
+	}
+
+	@Override
 	public MappingBuilder andMatching(String customRequestMatcherName,
 			Parameters parameters) {
->>>>>>> 8bbe6945
 		this.requestPatternBuilder.andMatching(customRequestMatcherName, parameters);
 		return this;
 	}
