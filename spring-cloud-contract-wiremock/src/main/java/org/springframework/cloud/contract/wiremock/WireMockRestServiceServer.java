--- conflicted
+++ resolved
@@ -163,11 +163,7 @@
 	/**
 	 * Add some resource locations for files that represent response bodies. Wiremock
 	 * defaults to "file:src/test/resources/__files".
-<<<<<<< HEAD
-	 * @param locations
-=======
 	 * @param locations locations with files
->>>>>>> 8bbe6945
 	 * @return this
 	 */
 	public WireMockRestServiceServer files(String... locations) {
@@ -245,10 +241,6 @@
 			public void match(ClientHttpRequest request)
 					throws IOException, AssertionError {
 				MockClientHttpRequest mockRequest = (MockClientHttpRequest) request;
-<<<<<<< HEAD
-				;
-=======
->>>>>>> 8bbe6945
 				MatchResult result = pattern.match(mockRequest.getBodyAsString());
 				MatcherAssert.assertThat(
 						"Request as string [" + mockRequest.getBodyAsString() + "]",
