--- conflicted
+++ resolved
@@ -49,13 +49,8 @@
 // tag::autoconfigure_stubrunner[]
 @RunWith(SpringRunner.class)
 @SpringBootTest(webEnvironment = WebEnvironment.NONE)
-<<<<<<< HEAD
-@AutoConfigureStubRunner(ids = {"com.example:http-server-dsl:+:stubs:6565"},
-		stubsMode = StubRunnerProperties.StubsMode.LOCAL)
-=======
 @AutoConfigureStubRunner(ids = {
 		"com.example:http-server-dsl:+:stubs:6565" }, stubsMode = StubRunnerProperties.StubsMode.LOCAL)
->>>>>>> 8bbe6945
 public class LoanApplicationServiceTests {
 
 	// end::autoconfigure_stubrunner[]
@@ -122,15 +117,9 @@
 				.baseUri("http://localhost:6565/")
 				.header("Content-Type", "multipart/form-data")
 				.multiPart("file1", "filename1", "content1".getBytes())
-<<<<<<< HEAD
-				.multiPart("file2", "filename1", "content2".getBytes())
-				.multiPart("test", "filename1", "{\n  \"status\": \"test\"\n}"
-						.getBytes(), "application/json");
-=======
 				.multiPart("file2", "filename1", "content2".getBytes()).multiPart("test",
 						"filename1", "{\n  \"status\": \"test\"\n}".getBytes(),
 						"application/json");
->>>>>>> 8bbe6945
 
 		// when:
 		ResponseOptions response = RestAssured.given().spec(request).post("/tests");
@@ -152,19 +141,12 @@
 				.getResource("/binary/response.pdf").getFile());
 
 		// when:
-<<<<<<< HEAD
-		ResponseEntity<byte[]> exchange = new RestTemplate().exchange(
-				RequestEntity.put(URI.create("http://localhost:6565/1"))
-						.header("Content-Type", "application/octet-stream")
-						.body(Files.readAllBytes(request.toPath())), byte[].class);
-=======
 		ResponseEntity<byte[]> exchange = new RestTemplate()
 				.exchange(
 						RequestEntity.put(URI.create("http://localhost:6565/1"))
 								.header("Content-Type", "application/octet-stream")
 								.body(Files.readAllBytes(request.toPath())),
 						byte[].class);
->>>>>>> 8bbe6945
 
 		// then:
 		assertThat(exchange.getStatusCodeValue()).isEqualTo(200);
