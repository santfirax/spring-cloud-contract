--- conflicted
+++ resolved
@@ -35,15 +35,6 @@
 public class TestController {
 
 	private final byte[] request;
-<<<<<<< HEAD
-	private final byte[] response;
-
-	public TestController() {
-		this.request = toByte(TestController.class
-				.getResource("/contracts/binary/request.pdf"));
-		this.response = toByte(TestController.class
-				.getResource("/contracts/binary/response.pdf"));
-=======
 
 	private final byte[] response;
 
@@ -52,7 +43,6 @@
 				TestController.class.getResource("/contracts/binary/request.pdf"));
 		this.response = toByte(
 				TestController.class.getResource("/contracts/binary/response.pdf"));
->>>>>>> 8bbe6945
 	}
 
 	private byte[] toByte(URL url) {
@@ -66,49 +56,17 @@
 
 	@PostMapping("/tests")
 	public Test createNew(@RequestPart MultipartFile file1,
-<<<<<<< HEAD
-			@RequestPart MultipartFile file2,
-			@RequestPart Test test) {
-		return new Test("ok");
-	}
-
-	@PutMapping(value = "/1",
-			consumes = MediaType.APPLICATION_OCTET_STREAM_VALUE,
-			produces = MediaType.APPLICATION_OCTET_STREAM_VALUE)
-=======
 			@RequestPart MultipartFile file2, @RequestPart Test test) {
 		return new Test("ok");
 	}
 
 	@PutMapping(value = "/1", consumes = MediaType.APPLICATION_OCTET_STREAM_VALUE, produces = MediaType.APPLICATION_OCTET_STREAM_VALUE)
->>>>>>> 8bbe6945
 	public byte[] response(@RequestBody byte[] requestBody) {
 		if (!Arrays.equals(this.request, requestBody)) {
 			throw new IllegalStateException("Invalid request body");
 		}
 		return this.response;
 	}
-<<<<<<< HEAD
-}
-
-class Test {
-	private String status;
-
-	public Test(String status) {
-		this.status = status;
-	}
-
-	public Test() {
-	}
-
-	public String getStatus() {
-		return status;
-	}
-
-	public void setStatus(String status) {
-		this.status = status;
-	}
-=======
 
 }
 
@@ -131,5 +89,4 @@
 		this.status = status;
 	}
 
->>>>>>> 8bbe6945
 }