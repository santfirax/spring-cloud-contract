/*
 * Copyright 2013-2019 the original author or authors.
 *
 * Licensed under the Apache License, Version 2.0 (the "License");
 * you may not use this file except in compliance with the License.
 * You may obtain a copy of the License at
 *
 *      http://www.apache.org/licenses/LICENSE-2.0
 *
 * Unless required by applicable law or agreed to in writing, software
 * distributed under the License is distributed on an "AS IS" BASIS,
 * WITHOUT WARRANTIES OR CONDITIONS OF ANY KIND, either express or implied.
 * See the License for the specific language governing permissions and
 * limitations under the License.
 */

<<<<<<< HEAD
=======
package com.example.fraud;

>>>>>>> 8bbe6945
import io.restassured.module.mockmvc.RestAssuredMockMvc;
import org.junit.Before;

public class FraudnameBase {

	private static final String FRAUD_NAME = "fraud";

	FraudVerifier fraudVerifier = FRAUD_NAME::equals;

	@Before
	public void setup() {
		RestAssuredMockMvc.standaloneSetup(new FraudNameController(this.fraudVerifier));
	}

}<|MERGE_RESOLUTION|>--- conflicted
+++ resolved
@@ -14,11 +14,8 @@
  * limitations under the License.
  */
 
-<<<<<<< HEAD
-=======
 package com.example.fraud;
 
->>>>>>> 8bbe6945
 import io.restassured.module.mockmvc.RestAssuredMockMvc;
 import org.junit.Before;
 
