/*
 * Copyright 2013-2019 the original author or authors.
 *
 * Licensed under the Apache License, Version 2.0 (the "License");
 * you may not use this file except in compliance with the License.
 * You may obtain a copy of the License at
 *
 *      http://www.apache.org/licenses/LICENSE-2.0
 *
 * Unless required by applicable law or agreed to in writing, software
 * distributed under the License is distributed on an "AS IS" BASIS,
 * WITHOUT WARRANTIES OR CONDITIONS OF ANY KIND, either express or implied.
 * See the License for the specific language governing permissions and
 * limitations under the License.
 */

<<<<<<< HEAD
=======
package com.example;

>>>>>>> 8bbe6945
import com.github.tomakehurst.wiremock.junit.WireMockClassRule;
import org.junit.Before;
import org.junit.ClassRule;
import org.junit.Test;
import org.junit.runner.RunWith;

import org.springframework.beans.factory.annotation.Autowired;
import org.springframework.boot.test.context.SpringBootTest;
import org.springframework.boot.test.context.SpringBootTest.WebEnvironment;
import org.springframework.cloud.contract.wiremock.WireMockSpring;
import org.springframework.test.context.ActiveProfiles;
import org.springframework.test.context.junit4.SpringRunner;

import static com.github.tomakehurst.wiremock.client.WireMock.aResponse;
import static com.github.tomakehurst.wiremock.client.WireMock.get;
import static com.github.tomakehurst.wiremock.client.WireMock.urlEqualTo;
import static org.assertj.core.api.Assertions.assertThat;

@ActiveProfiles("classrule")
// tag::wiremock_test1[]
@RunWith(SpringRunner.class)
@SpringBootTest(webEnvironment = WebEnvironment.RANDOM_PORT)
public class WiremockForDocsClassRuleTests {

	// Start WireMock on some dynamic port
	// for some reason `dynamicPort()` is not working properly
	@ClassRule
	public static WireMockClassRule wiremock = new WireMockClassRule(
			WireMockSpring.options().dynamicPort());

<<<<<<< HEAD
=======
	// A service that calls out over HTTP to wiremock's port
	@Autowired
	private Service service;

>>>>>>> 8bbe6945
	// end::wiremock_test1[]
	// tag::wiremock_test2[]
	@Before
	public void setup() {
		this.service.setBase("http://localhost:" + wiremock.port());
	}
<<<<<<< HEAD

	// A service that calls out over HTTP to wiremock's port
	@Autowired
	private Service service;
=======
>>>>>>> 8bbe6945

	// Using the WireMock APIs in the normal way:
	@Test
	public void contextLoads() throws Exception {
		// Stubbing WireMock
		wiremock.stubFor(get(urlEqualTo("/resource")).willReturn(aResponse()
				.withHeader("Content-Type", "text/plain").withBody("Hello World!")));
		// We're asserting if WireMock responded properly
		assertThat(this.service.go()).isEqualTo("Hello World!");
	}

}
// end::wiremock_test2[]<|MERGE_RESOLUTION|>--- conflicted
+++ resolved
@@ -14,11 +14,8 @@
  * limitations under the License.
  */
 
-<<<<<<< HEAD
-=======
 package com.example;
 
->>>>>>> 8bbe6945
 import com.github.tomakehurst.wiremock.junit.WireMockClassRule;
 import org.junit.Before;
 import org.junit.ClassRule;
@@ -49,26 +46,16 @@
 	public static WireMockClassRule wiremock = new WireMockClassRule(
 			WireMockSpring.options().dynamicPort());
 
-<<<<<<< HEAD
-=======
 	// A service that calls out over HTTP to wiremock's port
 	@Autowired
 	private Service service;
 
->>>>>>> 8bbe6945
 	// end::wiremock_test1[]
 	// tag::wiremock_test2[]
 	@Before
 	public void setup() {
 		this.service.setBase("http://localhost:" + wiremock.port());
 	}
-<<<<<<< HEAD
-
-	// A service that calls out over HTTP to wiremock's port
-	@Autowired
-	private Service service;
-=======
->>>>>>> 8bbe6945
 
 	// Using the WireMock APIs in the normal way:
 	@Test
