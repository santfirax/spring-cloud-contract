--- conflicted
+++ resolved
@@ -203,12 +203,7 @@
 		}
 		if (log.isWarnEnabled()) {
 			log.warn("No matching contracts were found in the repo for ["
-<<<<<<< HEAD
-					+ stubConfiguration.toColonSeparatedDependencyNotation()
-					+ "]");
-=======
 					+ stubConfiguration.toColonSeparatedDependencyNotation() + "]");
->>>>>>> 8bbe6945
 		}
 		return null;
 	}
@@ -287,40 +282,24 @@
 	private static final Log log = LogFactory.getLog(FileWalker.class);
 
 	private static final List<String> LATEST = Arrays.asList("latest", "+");
-<<<<<<< HEAD
-=======
-
->>>>>>> 8bbe6945
+
 	private static final String RELEASE = "release";
 
 	private final PathMatcher matcherWithDot;
 
 	private final PathMatcher matcherWithoutDot;
 
-<<<<<<< HEAD
-=======
 	private final boolean latestSnapshotVersion;
 
 	private final boolean latestReleaseVersion;
 
->>>>>>> 8bbe6945
 	Path foundFile;
 
-	private final boolean latestSnapshotVersion;
-
-	private final boolean latestReleaseVersion;
-
 	FileWalker(StubConfiguration stubConfiguration) {
-<<<<<<< HEAD
-		this.latestSnapshotVersion = LATEST.stream().anyMatch(
-				s -> s.equals(stubConfiguration.version.toLowerCase()));
-		this.latestReleaseVersion = RELEASE.equals(stubConfiguration.version.toLowerCase());
-=======
 		this.latestSnapshotVersion = LATEST.stream()
 				.anyMatch(s -> s.equals(stubConfiguration.version.toLowerCase()));
 		this.latestReleaseVersion = RELEASE
 				.equals(stubConfiguration.version.toLowerCase());
->>>>>>> 8bbe6945
 		this.matcherWithDot = FileSystems.getDefault()
 				.getPathMatcher("glob:" + matcherGlob(stubConfiguration, "."));
 		this.matcherWithoutDot = FileSystems.getDefault()
@@ -330,14 +309,9 @@
 	private String matcherGlob(StubConfiguration stubConfiguration,
 			String groupArtifactSeparator) {
 		return "**" + stubConfiguration.groupId + groupArtifactSeparator
-<<<<<<< HEAD
-				+ stubConfiguration.artifactId + "/" + (this.latestSnapshotVersion ||
-				this.latestReleaseVersion ? "**" : stubConfiguration.version);
-=======
 				+ stubConfiguration.artifactId + "/"
 				+ (this.latestSnapshotVersion || this.latestReleaseVersion ? "**"
 						: stubConfiguration.version);
->>>>>>> 8bbe6945
 	}
 
 	@Override
@@ -347,14 +321,6 @@
 				|| this.matcherWithoutDot.matches(dir.toAbsolutePath())) {
 			if (this.latestSnapshotVersion || this.latestReleaseVersion) {
 				// folders with name latest, release
-<<<<<<< HEAD
-				File[] files = Objects.requireNonNull(dir.getParent().toFile()
-						.listFiles(File::isDirectory));
-				File file = folderWithPredefinedName(files);
-				if (file != null) {
-					if (log.isDebugEnabled()) {
-						log.debug("Found folder with name corresponding to a latest version [" + file + "] ");
-=======
 				File[] files = Objects.requireNonNull(
 						dir.getParent().toFile().listFiles(File::isDirectory));
 				File file = folderWithPredefinedName(files);
@@ -363,18 +329,13 @@
 						log.debug(
 								"Found folder with name corresponding to a latest version ["
 										+ file + "] ");
->>>>>>> 8bbe6945
 						this.foundFile = file.toPath();
 						return FileVisitResult.TERMINATE;
 					}
 				}
 				return latestVersionFromFolders(dir, files);
-<<<<<<< HEAD
-			} else {
-=======
 			}
 			else {
->>>>>>> 8bbe6945
 				this.foundFile = dir;
 			}
 			return FileVisitResult.TERMINATE;
@@ -386,40 +347,21 @@
 		List<DefaultArtifactVersionWrapper> versions = pickLatestVersion(files);
 		if (versions.isEmpty()) {
 			if (log.isDebugEnabled()) {
-<<<<<<< HEAD
-				log.debug("Not a single version matching semver for path [" + dir.toAbsolutePath().toString() + "] was found");
-=======
 				log.debug("Not a single version matching semver for path ["
 						+ dir.toAbsolutePath().toString() + "] was found");
->>>>>>> 8bbe6945
 			}
 			return FileVisitResult.CONTINUE;
 		}
 		// 2.0.0.RELEASE, 2.0.0.BUILD-SNAPSHOT
 		// 2.0.0.RELEASE
-<<<<<<< HEAD
-		DefaultArtifactVersionWrapper latestFoundVersion = versions.get(versions.size() - 1);
-		latestFoundVersion = replaceWithSnapshotIfSameVersions(versions, latestFoundVersion);
-=======
 		DefaultArtifactVersionWrapper latestFoundVersion = versions
 				.get(versions.size() - 1);
 		latestFoundVersion = replaceWithSnapshotIfSameVersions(versions,
 				latestFoundVersion);
->>>>>>> 8bbe6945
 		this.foundFile = latestFoundVersion.file.toPath();
 		return FileVisitResult.TERMINATE;
 	}
 
-<<<<<<< HEAD
-	private DefaultArtifactVersionWrapper replaceWithSnapshotIfSameVersions(List<DefaultArtifactVersionWrapper> versions, DefaultArtifactVersionWrapper latestFoundVersion) {
-		if (versions.size() > 1 && this.latestSnapshotVersion) {
-			// 2.0.0.BUILD-SNAPSHOT
-			DefaultArtifactVersionWrapper versionWrapper = versions.get(versions.size() - 2);
-			// 2.0.0 vs 2.0.0
-			boolean sameVersionsWithoutClassifier = Objects.equals(withoutClassifier(versionWrapper), withoutClassifier(latestFoundVersion));
-			// replace the RELEASE one with SNAPSHOT
-			latestFoundVersion = sameVersionsWithoutClassifier && versionWrapper.isSnapshot() ? versionWrapper : latestFoundVersion;
-=======
 	private DefaultArtifactVersionWrapper replaceWithSnapshotIfSameVersions(
 			List<DefaultArtifactVersionWrapper> versions,
 			DefaultArtifactVersionWrapper latestFoundVersion) {
@@ -434,7 +376,6 @@
 			// replace the RELEASE one with SNAPSHOT
 			latestFoundVersion = sameVersionsWithoutClassifier
 					&& versionWrapper.isSnapshot() ? versionWrapper : latestFoundVersion;
->>>>>>> 8bbe6945
 		}
 		return latestFoundVersion;
 	}
@@ -452,19 +393,6 @@
 					.findFirst().orElse(null);
 		}
 		return Arrays.stream(files)
-<<<<<<< HEAD
-				.filter(file -> RELEASE.equals(file.getName().toLowerCase()))
-				.findFirst().orElse(null);
-	}
-
-	private List<DefaultArtifactVersionWrapper> pickLatestVersion(File[] files) {
-		return Arrays.stream(files)
-				.map(DefaultArtifactVersionWrapper::new)
-				.filter(wrapper -> this.latestSnapshotVersion || wrapper
-						.isNotSnapshot())
-				.sorted()
-				.collect(Collectors.toList());
-=======
 				.filter(file -> RELEASE.equals(file.getName().toLowerCase())).findFirst()
 				.orElse(null);
 	}
@@ -473,23 +401,16 @@
 		return Arrays.stream(files).map(DefaultArtifactVersionWrapper::new)
 				.filter(wrapper -> this.latestSnapshotVersion || wrapper.isNotSnapshot())
 				.sorted().collect(Collectors.toList());
->>>>>>> 8bbe6945
 	}
 
 }
 
 class DefaultArtifactVersionWrapper implements Comparable<DefaultArtifactVersionWrapper> {
-<<<<<<< HEAD
+
 	private static final String SNAPSHOT_SUBSTRING = "snapshot";
-	
+
 	final DefaultArtifactVersion version;
-=======
-
-	private static final String SNAPSHOT_SUBSTRING = "snapshot";
-
-	final DefaultArtifactVersion version;
-
->>>>>>> 8bbe6945
+
 	final File file;
 
 	DefaultArtifactVersionWrapper(File file) {
@@ -509,8 +430,5 @@
 	public int compareTo(DefaultArtifactVersionWrapper o) {
 		return this.version.compareTo(o.version);
 	}
-<<<<<<< HEAD
-=======
-
->>>>>>> 8bbe6945
+
 }