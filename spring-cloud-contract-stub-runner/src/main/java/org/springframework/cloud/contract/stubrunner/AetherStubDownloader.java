--- conflicted
+++ resolved
@@ -105,17 +105,10 @@
 	}
 
 	/**
-<<<<<<< HEAD
-	 * Used by the Maven Plugin
-	 * @param repositorySystem
-	 * @param remoteRepositories - remote artifact repositories
-	 * @param session
-=======
 	 * Used by the Maven Plugin.
 	 * @param repositorySystem Maven repository system
 	 * @param remoteRepositories remote artifact repositories
 	 * @param session repository system session
->>>>>>> 8bbe6945
 	 */
 	public AetherStubDownloader(RepositorySystem repositorySystem,
 			List<RemoteRepository> remoteRepositories, RepositorySystemSession session) {
@@ -131,8 +124,6 @@
 		registerShutdownHook();
 	}
 
-<<<<<<< HEAD
-=======
 	private static File unpackStubJarToATemporaryFolder(URI stubJarUri) {
 		File tmpDirWhereStubsWillBeUnzipped = TemporaryFileStorage
 				.createTempDir(TEMP_DIR_PREFIX);
@@ -146,7 +137,6 @@
 		return this.remoteRepos == null || this.remoteRepos.isEmpty();
 	}
 
->>>>>>> 8bbe6945
 	private List<RemoteRepository> remoteRepositories(
 			StubRunnerOptions stubRunnerOptions) {
 		if (stubRunnerOptions.stubRepositoryRoot == null) {
@@ -280,18 +270,6 @@
 		}
 		return rangeResult.getHighestVersion() == null ? null
 				: rangeResult.getHighestVersion().toString();
-<<<<<<< HEAD
-	}
-
-	private static File unpackStubJarToATemporaryFolder(URI stubJarUri) {
-		File tmpDirWhereStubsWillBeUnzipped = TemporaryFileStorage
-				.createTempDir(TEMP_DIR_PREFIX);
-		log.info("Unpacking stub from JAR [URI: " + stubJarUri + "]");
-		unzipTo(new File(stubJarUri), tmpDirWhereStubsWillBeUnzipped);
-		TemporaryFileStorage.add(tmpDirWhereStubsWillBeUnzipped);
-		return tmpDirWhereStubsWillBeUnzipped;
-=======
->>>>>>> 8bbe6945
 	}
 
 	private void registerShutdownHook() {
