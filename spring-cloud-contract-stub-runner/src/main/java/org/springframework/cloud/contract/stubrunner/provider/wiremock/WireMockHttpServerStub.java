/*
 * Copyright 2013-2018 the original author or authors.
 *
 * Licensed under the Apache License, Version 2.0 (the "License");
 * you may not use this file except in compliance with the License.
 * You may obtain a copy of the License at
 *
 *     http://www.apache.org/licenses/LICENSE-2.0
 *
 * Unless required by applicable law or agreed to in writing, software
 * distributed under the License is distributed on an "AS IS" BASIS,
 * WITHOUT WARRANTIES OR CONDITIONS OF ANY KIND, either express or implied.
 * See the License for the specific language governing permissions and
 * limitations under the License.
 *
 */

package org.springframework.cloud.contract.stubrunner.provider.wiremock;

import java.io.File;
import java.io.IOException;
import java.io.InputStream;
import java.nio.charset.Charset;
import java.nio.file.Files;
import java.util.ArrayList;
import java.util.Collection;
import java.util.HashMap;
import java.util.List;
import java.util.Map;
import java.util.concurrent.ConcurrentHashMap;

import com.github.tomakehurst.wiremock.WireMockServer;
import com.github.tomakehurst.wiremock.client.WireMock;
import com.github.tomakehurst.wiremock.common.Slf4jNotifier;
import com.github.tomakehurst.wiremock.core.WireMockConfiguration;
import com.github.tomakehurst.wiremock.extension.Extension;
import com.github.tomakehurst.wiremock.stubbing.StubMapping;
import org.apache.commons.logging.Log;
import org.apache.commons.logging.LogFactory;
import wiremock.com.github.jknack.handlebars.Helper;

import org.springframework.cloud.contract.stubrunner.HttpServerStub;
import org.springframework.cloud.contract.verifier.builder.handlebars.HandlebarsEscapeHelper;
import org.springframework.cloud.contract.verifier.builder.handlebars.HandlebarsJsonPathHelper;
import org.springframework.cloud.contract.verifier.dsl.wiremock.DefaultResponseTransformer;
import org.springframework.cloud.contract.verifier.dsl.wiremock.WireMockExtensions;
import org.springframework.cloud.contract.wiremock.WireMockSpring;
import org.springframework.core.io.support.SpringFactoriesLoader;
import org.springframework.util.ClassUtils;
import org.springframework.util.SocketUtils;
import org.springframework.util.StreamUtils;
import org.springframework.util.StringUtils;

/**
 * Abstraction over WireMock as a HTTP Server Stub
 *
 * @author Marcin Grzejszczak
 * @since 1.1.0
 */
public class WireMockHttpServerStub implements HttpServerStub {

	private static final Log log = LogFactory.getLog(WireMockHttpServerStub.class);

	private static final int INVALID_PORT = -1;

	static final Map<WireMockHttpServerStub, PortAndMappings> SERVERS = new ConcurrentHashMap<>();

	private WireMockServer wireMockServer;

	private WireMockConfiguration config() {
		if (ClassUtils.isPresent(
				"org.springframework.cloud.contract.wiremock.WireMockSpring", null)) {
			return WireMockSpring.options().extensions(responseTransformers());
		}
		return new WireMockConfiguration().extensions(responseTransformers());
	}

	private Extension[] responseTransformers() {
		List<WireMockExtensions> wireMockExtensions = SpringFactoriesLoader
				.loadFactories(WireMockExtensions.class, null);
		List<Extension> extensions = new ArrayList<>();
		if (!wireMockExtensions.isEmpty()) {
			for (WireMockExtensions wireMockExtension : wireMockExtensions) {
				extensions.addAll(wireMockExtension.extensions());
			}
		}
		else {
			extensions.add(new DefaultResponseTransformer(false, helpers()));
		}
		return extensions.toArray(new Extension[extensions.size()]);
	}

	/**
	 * Override this if you want to register your own helpers
	 * @deprecated - please use the {@link WireMockExtensions} mechanism and pass the
	 * helpers in your implementation
	 */
	@Deprecated
	protected Map<String, Helper> helpers() {
		Map<String, Helper> helpers = new HashMap<>();
		helpers.put(HandlebarsJsonPathHelper.NAME, new HandlebarsJsonPathHelper());
		helpers.put(HandlebarsEscapeHelper.NAME, new HandlebarsEscapeHelper());
		return helpers;
	}

	@Override
	public int port() {
		return isRunning() ? this.wireMockServer.port() : INVALID_PORT;
	}

	@Override
	public boolean isRunning() {
		return this.wireMockServer != null && this.wireMockServer.isRunning();
	}

	@Override
	public HttpServerStub start() {
		if (isRunning()) {
			if (log.isTraceEnabled()) {
				log.trace("The server is already running at port [" + port() + "]");
			}
			return this;
		}
		int port = SocketUtils.findAvailableTcpPort();
		HttpServerStub serverStub = start(port);
		cacheStubServer(true, port);
		return serverStub;
	}

	@Override
	public HttpServerStub start(int port) {
		this.wireMockServer = new WireMockServer(
				config().port(port).notifier(new Slf4jNotifier(true)));
		this.wireMockServer.start();
		if (log.isDebugEnabled()) {
			log.debug("Started WireMock at port [" + port + "]");
		}
		cacheStubServer(false, port);
		return this;
	}

	@Override
	public HttpServerStub reset() {
		this.wireMockServer.resetAll();
		return this;
	}

	private void cacheStubServer(boolean random, int port) {
		SERVERS.put(this, new PortAndMappings(random, port, new ArrayList<>()));
	}

	@Override
	public HttpServerStub stop() {
		if (!isRunning()) {
			if (log.isTraceEnabled()) {
				log.trace("Trying to stop a non started server!");
			}
			return this;
		}
		this.wireMockServer.stop();
		return this;
	}

	@Override
	public HttpServerStub registerMappings(Collection<File> stubFiles) {
		if (!isRunning()) {
			throw new IllegalStateException("Server not started!");
		}
		registerStubMappings(stubFiles);
		return this;
	}

	@Override
	public String registeredMappings() {
		Collection<String> mappings = new ArrayList<>();
		for (StubMapping stubMapping : this.wireMockServer.getStubMappings()) {
			mappings.add(stubMapping.toString());
		}
		return jsonArrayOfMappings(mappings);
	}

	private String jsonArrayOfMappings(Collection<String> mappings) {
		return "[" + StringUtils.collectionToDelimitedString(mappings, ",\n") + "]";
	}

	@Override
	public boolean isAccepted(File file) {
		return file.getName().endsWith(".json");
	}

	StubMapping getMapping(File file) {
		try (InputStream stream = Files.newInputStream(file.toPath())) {
			return StubMapping.buildFrom(
					StreamUtils.copyToString(stream, Charset.forName("UTF-8")));
		}
		catch (IOException e) {
			throw new IllegalStateException("Cannot read file", e);
		}
	}

	private void registerStubMappings(Collection<File> stubFiles) {
		WireMock wireMock = wireMock();
		registerDefaultHealthChecks(wireMock);
		registerStubs(stubFiles, wireMock);
	}

	private WireMock wireMock() {
		return new WireMock("localhost", port(), "");
	}

	private void registerDefaultHealthChecks(WireMock wireMock) {
		registerHealthCheck(wireMock, "/ping");
		registerHealthCheck(wireMock, "/health");
	}

	private void registerStubs(Collection<File> sortedMappings, WireMock wireMock) {
		List<StubMapping> stubMappings = new ArrayList<>();
		for (File mappingDescriptor : sortedMappings) {
			try {
				stubMappings.add(registerDescriptor(wireMock, mappingDescriptor));
				if (log.isDebugEnabled()) {
					log.debug(
							"Registered stub mappings from [" + mappingDescriptor + "]");
				}
			}
			catch (Exception e) {
				if (log.isDebugEnabled()) {
					log.debug("Failed to register the stub mapping [" + mappingDescriptor
							+ "]", e);
				}
			}
		}
		PortAndMappings portAndMappings = SERVERS.get(this);
		SERVERS.put(this, new PortAndMappings(portAndMappings.random, portAndMappings.port, stubMappings));
	}

	private StubMapping registerDescriptor(WireMock wireMock, File mappingDescriptor) {
		StubMapping mapping = getMapping(mappingDescriptor);
		wireMock.register(mapping);
		return mapping;
	}

	void registerDescriptors(List<StubMapping> stubMappings) {
		if (log.isDebugEnabled()) {
			log.debug("Registering stub mappings size [" + stubMappings.size()
					+ "] at port [" + port() + "]");
		}
		for (StubMapping mapping : stubMappings) {
			wireMock().register(mapping);
		}
	}

	private void registerHealthCheck(WireMock wireMock, String url) {
		registerHealthCheck(wireMock, url, "OK");
	}

	private void registerHealthCheck(WireMock wireMock, String url, String body) {
		wireMock.register(WireMock.get(WireMock.urlEqualTo(url))
				.willReturn(WireMock.aResponse().withBody(body).withStatus(200)));
	}

}

class PortAndMappings {

<<<<<<< HEAD
=======
	final boolean random;
>>>>>>> 7b2cce75
	final Integer port;

	final List<StubMapping> mappings;

	PortAndMappings(boolean random, Integer port, List<StubMapping> mappings) {
		this.random = random;
		this.port = port;
		this.mappings = mappings;
	}

	@Override
	public String toString() {
<<<<<<< HEAD
		return "PortAndMappings{" + "port=" + this.port + ", mappings="
				+ this.mappings.size() + '}';
=======
		return "PortAndMappings{" +
				"random=" + this.random +
				", port=" + this.port +
				", mappings=" + this.mappings +
				'}';
>>>>>>> 7b2cce75
	}

}<|MERGE_RESOLUTION|>--- conflicted
+++ resolved
@@ -263,12 +263,8 @@
 
 class PortAndMappings {
 
-<<<<<<< HEAD
-=======
 	final boolean random;
->>>>>>> 7b2cce75
 	final Integer port;
-
 	final List<StubMapping> mappings;
 
 	PortAndMappings(boolean random, Integer port, List<StubMapping> mappings) {
@@ -279,16 +275,10 @@
 
 	@Override
 	public String toString() {
-<<<<<<< HEAD
-		return "PortAndMappings{" + "port=" + this.port + ", mappings="
-				+ this.mappings.size() + '}';
-=======
 		return "PortAndMappings{" +
 				"random=" + this.random +
 				", port=" + this.port +
 				", mappings=" + this.mappings +
 				'}';
->>>>>>> 7b2cce75
-	}
-
+	}
 }