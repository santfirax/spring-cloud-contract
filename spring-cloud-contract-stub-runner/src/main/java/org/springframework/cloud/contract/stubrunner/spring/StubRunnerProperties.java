/*
 * Copyright 2012-2015 the original author or authors.
 *
 * Licensed under the Apache License, Version 2.0 (the "License");
 * you may not use this file except in compliance with the License.
 * You may obtain a copy of the License at
 *
 *      http://www.apache.org/licenses/LICENSE-2.0
 *
 * Unless required by applicable law or agreed to in writing, software
 * distributed under the License is distributed on an "AS IS" BASIS,
 * WITHOUT WARRANTIES OR CONDITIONS OF ANY KIND, either express or implied.
 * See the License for the specific language governing permissions and
 * limitations under the License.
 */

package org.springframework.cloud.contract.stubrunner.spring;

import java.util.Arrays;
import java.util.HashMap;
import java.util.Map;
import java.util.Properties;

import org.springframework.boot.context.properties.ConfigurationProperties;
import org.springframework.cloud.contract.stubrunner.HttpServerStubConfigurer;
<<<<<<< HEAD
=======
import org.springframework.cloud.contract.stubrunner.HttpServerStubConfigurer.NoOpHttpServerStubConfigurer;
>>>>>>> 8bbe6945
import org.springframework.cloud.contract.stubrunner.ResourceResolver;
import org.springframework.core.io.Resource;
import org.springframework.util.StringUtils;

/**
 * @author Dave Syer
 *
 */
@ConfigurationProperties("stubrunner")
public class StubRunnerProperties {

	/**
	 * Min value of a port for the automatically started WireMock server.
	 */
	private int minPort = 10000;

	/**
	 * Max value of a port for the automatically started WireMock server.
	 */
	private int maxPort = 15000;

	/**
	 * The repository root to use (where the stubs should be downloaded from).
	 */
	private Resource repositoryRoot;

	/**
	 * The ids of the stubs to run in "ivy" notation
	 * ([groupId]:artifactId:[version]:[classifier][:port]). {@code groupId},
	 * {@code classifier}, {@code version} and {@code port} can be optional.
	 */
	private String[] ids = new String[0];

	/**
	 * The classifier to use by default in ivy co-ordinates for a stub.
	 */
	private String classifier = "stubs";

	/**
	 * Repository username.
	 */
	private String username;

	/**
	 * Repository password.
	 */
	private String password;

	/**
	 * Repository proxy port.
	 */
	private Integer proxyPort;

	/**
	 * Repository proxy host.
	 */
	private String proxyHost;

	/**
	 * Should only stubs for this particular consumer get registered in HTTP server stub.
	 */
	private boolean stubsPerConsumer;

	/**
	 * You can override the default {@code spring.application.name} of this field by
	 * setting a value to this parameter.
	 */
	private String consumerName;

	/**
	 * Dumps the mappings of each HTTP server to the selected folder.
	 */
	private String mappingsOutputFolder;

	/**
	 * Pick where the stubs should come from.
	 */
	private StubsMode stubsMode;

	/**
	 * If set to {@code false} will NOT delete stubs from a temporary folder after running
<<<<<<< HEAD
	 * tests
	 */
	private boolean deleteStubsAfterTest = true;

	/**
	 * Map of properties that can be passed to custom
	 * {@link org.springframework.cloud.contract.stubrunner.StubDownloaderBuilder}
=======
	 * tests.
>>>>>>> 8bbe6945
	 */
	private Map<String, String> properties = new HashMap<>();

	/**
<<<<<<< HEAD
	 * Configuration for an HTTP server stub
=======
	 * Map of properties that can be passed to custom
	 * {@link org.springframework.cloud.contract.stubrunner.StubDownloaderBuilder}.
>>>>>>> 8bbe6945
	 */
	private Class<? extends HttpServerStubConfigurer> httpServerStubConfigurer =
			HttpServerStubConfigurer.NoOpHttpServerStubConfigurer.class;

	/**
	 * Configuration for an HTTP server stub.
	 */
<<<<<<< HEAD
	public enum StubsMode {

		/**
		 * Pick the stubs from classpath
		 */
		CLASSPATH,

		/**
		 * Fetch the stubs from local .m2
		 */
		LOCAL,

		/**
		 * Fetch the stubs from a remote location
		 */
		REMOTE,

	}
=======
	private Class<? extends HttpServerStubConfigurer> httpServerStubConfigurer = NoOpHttpServerStubConfigurer.class;
>>>>>>> 8bbe6945

	public int getMinPort() {
		return this.minPort;
	}

	public void setMinPort(int minPort) {
		this.minPort = minPort;
	}

	public int getMaxPort() {
		return this.maxPort;
	}

	public void setMaxPort(int maxPort) {
		this.maxPort = maxPort;
	}

	public Resource getRepositoryRoot() {
		return this.repositoryRoot;
	}

	public void setRepositoryRoot(String repositoryRoot) {
		this.repositoryRoot = ResourceResolver.resource(repositoryRoot);
	}

	public String getUsername() {
		return this.username;
	}

	public void setUsername(final String username) {
		this.username = username;
	}

	public String getPassword() {
		return this.password;
	}

	public void setPassword(final String password) {
		this.password = password;
	}

	public Integer getProxyPort() {
		return this.proxyPort;
	}

	public void setProxyPort(final Integer proxyPort) {
		this.proxyPort = proxyPort;
	}

	public String getProxyHost() {
		return this.proxyHost;
	}

	public void setProxyHost(final String proxyHost) {
		this.proxyHost = proxyHost;
	}

	public String[] getIds() {
		return this.ids;
	}

	public void setIds(String[] ids) {
		this.ids = ids;
	}

	public String getClassifier() {
		return this.classifier;
	}

	public void setClassifier(String classifier) {
		this.classifier = classifier;
	}

	public boolean isStubsPerConsumer() {
		return this.stubsPerConsumer;
	}

	public void setStubsPerConsumer(boolean stubsPerConsumer) {
		this.stubsPerConsumer = stubsPerConsumer;
	}

	public String getConsumerName() {
		return this.consumerName;
	}

	public void setConsumerName(String consumerName) {
		this.consumerName = consumerName;
	}

	public String getMappingsOutputFolder() {
		return this.mappingsOutputFolder;
	}

	public void setMappingsOutputFolder(String mappingsOutputFolder) {
		this.mappingsOutputFolder = mappingsOutputFolder;
	}

	public StubsMode getStubsMode() {
		return this.stubsMode;
	}

	public void setStubsMode(StubsMode stubsMode) {
		this.stubsMode = stubsMode;
	}

	public boolean isDeleteStubsAfterTest() {
		return this.deleteStubsAfterTest;
	}

	public void setDeleteStubsAfterTest(boolean deleteStubsAfterTest) {
		this.deleteStubsAfterTest = deleteStubsAfterTest;
	}

	public Map<String, String> getProperties() {
		return this.properties;
	}

	public Class getHttpServerStubConfigurer() {
		return this.httpServerStubConfigurer;
	}

	public void setHttpServerStubConfigurer(Class httpServerStubConfigurer) {
		this.httpServerStubConfigurer = httpServerStubConfigurer;
	}

	public void setProperties(String[] properties) {
		Properties elements = StringUtils.splitArrayElementsIntoProperties(properties,
				"=");
		if (elements == null) {
			return;
		}
		for (String key : elements.stringPropertyNames()) {
			this.properties.put(key, elements.getProperty(key));
		}
	}

<<<<<<< HEAD
=======
	public Class getHttpServerStubConfigurer() {
		return this.httpServerStubConfigurer;
	}

	public void setHttpServerStubConfigurer(Class httpServerStubConfigurer) {
		this.httpServerStubConfigurer = httpServerStubConfigurer;
	}

>>>>>>> 8bbe6945
	@Override
	public String toString() {
		return "StubRunnerProperties{" + "minPort=" + this.minPort + ", maxPort="
				+ this.maxPort + ", repositoryRoot=" + this.repositoryRoot + ", ids="
				+ Arrays.toString(this.ids) + ", classifier='" + this.classifier + '\''
				+ ", setStubsPerConsumer='" + this.stubsPerConsumer + "', consumerName='"
				+ this.consumerName + '\'' + ", stubsMode='" + this.stubsMode + '\''
				+ ", size of properties=" + this.properties.size() + '}';
	}

<<<<<<< HEAD
=======
	/**
	 * An enumeration stub modes.
	 */
	public enum StubsMode {

		/**
		 * Pick the stubs from classpath.
		 */
		CLASSPATH,

		/**
		 * Fetch the stubs from local .m2.
		 */
		LOCAL,

		/**
		 * Fetch the stubs from a remote location.
		 */
		REMOTE,

	}

>>>>>>> 8bbe6945
}<|MERGE_RESOLUTION|>--- conflicted
+++ resolved
@@ -23,10 +23,7 @@
 
 import org.springframework.boot.context.properties.ConfigurationProperties;
 import org.springframework.cloud.contract.stubrunner.HttpServerStubConfigurer;
-<<<<<<< HEAD
-=======
 import org.springframework.cloud.contract.stubrunner.HttpServerStubConfigurer.NoOpHttpServerStubConfigurer;
->>>>>>> 8bbe6945
 import org.springframework.cloud.contract.stubrunner.ResourceResolver;
 import org.springframework.core.io.Resource;
 import org.springframework.util.StringUtils;
@@ -108,56 +105,20 @@
 
 	/**
 	 * If set to {@code false} will NOT delete stubs from a temporary folder after running
-<<<<<<< HEAD
-	 * tests
+	 * tests.
 	 */
 	private boolean deleteStubsAfterTest = true;
 
 	/**
-	 * Map of properties that can be passed to custom
-	 * {@link org.springframework.cloud.contract.stubrunner.StubDownloaderBuilder}
-=======
-	 * tests.
->>>>>>> 8bbe6945
-	 */
-	private Map<String, String> properties = new HashMap<>();
-
-	/**
-<<<<<<< HEAD
-	 * Configuration for an HTTP server stub
-=======
 	 * Map of properties that can be passed to custom
 	 * {@link org.springframework.cloud.contract.stubrunner.StubDownloaderBuilder}.
->>>>>>> 8bbe6945
-	 */
-	private Class<? extends HttpServerStubConfigurer> httpServerStubConfigurer =
-			HttpServerStubConfigurer.NoOpHttpServerStubConfigurer.class;
+	 */
+	private Map<String, String> properties = new HashMap<>();
 
 	/**
 	 * Configuration for an HTTP server stub.
 	 */
-<<<<<<< HEAD
-	public enum StubsMode {
-
-		/**
-		 * Pick the stubs from classpath
-		 */
-		CLASSPATH,
-
-		/**
-		 * Fetch the stubs from local .m2
-		 */
-		LOCAL,
-
-		/**
-		 * Fetch the stubs from a remote location
-		 */
-		REMOTE,
-
-	}
-=======
 	private Class<? extends HttpServerStubConfigurer> httpServerStubConfigurer = NoOpHttpServerStubConfigurer.class;
->>>>>>> 8bbe6945
 
 	public int getMinPort() {
 		return this.minPort;
@@ -273,14 +234,6 @@
 
 	public Map<String, String> getProperties() {
 		return this.properties;
-	}
-
-	public Class getHttpServerStubConfigurer() {
-		return this.httpServerStubConfigurer;
-	}
-
-	public void setHttpServerStubConfigurer(Class httpServerStubConfigurer) {
-		this.httpServerStubConfigurer = httpServerStubConfigurer;
 	}
 
 	public void setProperties(String[] properties) {
@@ -294,8 +247,6 @@
 		}
 	}
 
-<<<<<<< HEAD
-=======
 	public Class getHttpServerStubConfigurer() {
 		return this.httpServerStubConfigurer;
 	}
@@ -304,7 +255,6 @@
 		this.httpServerStubConfigurer = httpServerStubConfigurer;
 	}
 
->>>>>>> 8bbe6945
 	@Override
 	public String toString() {
 		return "StubRunnerProperties{" + "minPort=" + this.minPort + ", maxPort="
@@ -315,8 +265,6 @@
 				+ ", size of properties=" + this.properties.size() + '}';
 	}
 
-<<<<<<< HEAD
-=======
 	/**
 	 * An enumeration stub modes.
 	 */
@@ -339,5 +287,4 @@
 
 	}
 
->>>>>>> 8bbe6945
 }