/*
<<<<<<< HEAD
 *  Copyright 2013-2019 the original author or authors.
=======
 * Copyright 2013-2019 the original author or authors.
>>>>>>> 8bbe6945
 *
 * Licensed under the Apache License, Version 2.0 (the "License");
 * you may not use this file except in compliance with the License.
 * You may obtain a copy of the License at
 *
 *      http://www.apache.org/licenses/LICENSE-2.0
 *
 * Unless required by applicable law or agreed to in writing, software
 * distributed under the License is distributed on an "AS IS" BASIS,
 * WITHOUT WARRANTIES OR CONDITIONS OF ANY KIND, either express or implied.
 * See the License for the specific language governing permissions and
 * limitations under the License.
 */

package org.springframework.cloud.contract.stubrunner.messaging.integration;

import java.util.Collections;
import java.util.List;
import java.util.Map;

import org.springframework.cloud.contract.spec.Contract;
import org.springframework.cloud.contract.spec.internal.FromFileProperty;
import org.springframework.cloud.contract.verifier.util.BodyExtractor;
import org.springframework.integration.transformer.GenericTransformer;
import org.springframework.messaging.Message;
import org.springframework.messaging.MessageHeaders;
import org.springframework.messaging.support.MessageBuilder;

/**
 * Sends forward a message defined in the DSL.
 *
 * @author Marcin Grzejszczak
 */
class StubRunnerIntegrationTransformer
		implements GenericTransformer<Message<?>, Message<?>> {

	private final StubRunnerIntegrationMessageSelector selector;

	StubRunnerIntegrationTransformer(Contract groovyDsl) {
		this(Collections.singletonList(groovyDsl));
	}

	StubRunnerIntegrationTransformer(List<Contract> groovyDsls) {
		this.selector = new StubRunnerIntegrationMessageSelector(groovyDsls);
	}

	@Override
	public Message<?> transform(Message<?> source) {
		Contract groovyDsl = matchingContract(source);
		if (groovyDsl == null || groovyDsl.getOutputMessage() == null) {
			return source;
		}
		Object outputBody = outputBody(groovyDsl);
		Map<String, Object> headers = groovyDsl.getOutputMessage().getHeaders()
				.asStubSideMap();
		MessageHeaders messageHeaders = new MessageHeaders(headers);
		Message<Object> message = MessageBuilder.createMessage(outputBody,
				messageHeaders);
		this.selector.updateCache(message, groovyDsl);
		return message;
	}

	private Object outputBody(Contract groovyDsl) {
<<<<<<< HEAD
		Object outputBody =
				BodyExtractor.extractClientValueFromBody(groovyDsl.getOutputMessage().getBody());
=======
		Object outputBody = BodyExtractor
				.extractClientValueFromBody(groovyDsl.getOutputMessage().getBody());
>>>>>>> 8bbe6945
		if (outputBody instanceof FromFileProperty) {
			FromFileProperty property = (FromFileProperty) outputBody;
			return property.asBytes();
		}
		return BodyExtractor.extractStubValueFrom(outputBody);
	}

	Contract matchingContract(Message<?> source) {
		return this.selector.matchingContract(source);
	}

}<|MERGE_RESOLUTION|>--- conflicted
+++ resolved
@@ -1,9 +1,5 @@
 /*
-<<<<<<< HEAD
- *  Copyright 2013-2019 the original author or authors.
-=======
  * Copyright 2013-2019 the original author or authors.
->>>>>>> 8bbe6945
  *
  * Licensed under the Apache License, Version 2.0 (the "License");
  * you may not use this file except in compliance with the License.
@@ -67,13 +63,8 @@
 	}
 
 	private Object outputBody(Contract groovyDsl) {
-<<<<<<< HEAD
-		Object outputBody =
-				BodyExtractor.extractClientValueFromBody(groovyDsl.getOutputMessage().getBody());
-=======
 		Object outputBody = BodyExtractor
 				.extractClientValueFromBody(groovyDsl.getOutputMessage().getBody());
->>>>>>> 8bbe6945
 		if (outputBody instanceof FromFileProperty) {
 			FromFileProperty property = (FromFileProperty) outputBody;
 			return property.asBytes();
