/*
 *  Copyright 2013-2018 the original author or authors.
 *
 *  Licensed under the Apache License, Version 2.0 (the "License");
 *  you may not use this file except in compliance with the License.
 *  You may obtain a copy of the License at
 *
 *       http://www.apache.org/licenses/LICENSE-2.0
 *
 *  Unless required by applicable law or agreed to in writing, software
 *  distributed under the License is distributed on an "AS IS" BASIS,
 *  WITHOUT WARRANTIES OR CONDITIONS OF ANY KIND, either express or implied.
 *  See the License for the specific language governing permissions and
 *  limitations under the License.
 */

package org.springframework.cloud.contract.stubrunner.messaging.stream;

import java.util.ArrayList;
import java.util.Collections;
import java.util.List;
import java.util.Map;
import java.util.WeakHashMap;
import java.util.regex.Pattern;

import com.fasterxml.jackson.core.JsonProcessingException;
import com.jayway.jsonpath.DocumentContext;
import com.jayway.jsonpath.JsonPath;
import com.toomuchcoding.jsonassert.JsonAssertion;
import org.apache.commons.logging.Log;
import org.apache.commons.logging.LogFactory;

import org.springframework.cloud.contract.spec.Contract;
import org.springframework.cloud.contract.spec.internal.BodyMatcher;
import org.springframework.cloud.contract.spec.internal.BodyMatchers;
import org.springframework.cloud.contract.spec.internal.Header;
import org.springframework.cloud.contract.verifier.messaging.internal.ContractVerifierObjectMapper;
import org.springframework.cloud.contract.verifier.util.JsonPaths;
import org.springframework.cloud.contract.verifier.util.JsonToJsonPathsConverter;
import org.springframework.cloud.contract.verifier.util.MapConverter;
import org.springframework.cloud.contract.verifier.util.MethodBufferingJsonVerifiable;
import org.springframework.integration.core.MessageSelector;
import org.springframework.messaging.Message;

/**
 * Passes through a message that matches the one defined in the DSL
 *
 * @author Marcin Grzejszczak
 * @author Tim Ysewyn
 */
class StubRunnerStreamMessageSelector implements MessageSelector {

	private static final Map<Message, Contract> CACHE =
			Collections.synchronizedMap(new WeakHashMap<Message, Contract>());

	private static final Log log = LogFactory
			.getLog(StubRunnerStreamMessageSelector.class);

	private final List<Contract> groovyDsls;

	private final ContractVerifierObjectMapper objectMapper = new ContractVerifierObjectMapper();

	StubRunnerStreamMessageSelector(Contract groovyDsl) {
		this(Collections.singletonList(groovyDsl));
	}

	StubRunnerStreamMessageSelector(List<Contract> groovyDsls) {
		this.groovyDsls = groovyDsls;
	}

	@Override
	public boolean accept(Message<?> message) {
		return matchingContract(message) != null;
	}

	Contract matchingContract(Message<?> message) {
		if (CACHE.containsKey(message)) {
			return CACHE.get(message);
		}
		Contract contract = getContract(message);
		if (contract != null) {
			CACHE.put(message, contract);
		}
		return contract;
	}

	void updateCache(Message<?> message, Contract contract) {
		CACHE.put(message, contract);
	}

	private Contract getContract(Message<?> message) {
		for (Contract groovyDsl : this.groovyDsls) {
			Contract contract = matchContract(message, groovyDsl);
			if (contract != null) {
				return contract;
			}
		}
		return null;
	}

	private Contract matchContract(Message<?> message, Contract groovyDsl) {
		List<String> unmatchedHeaders = headersMatch(message, groovyDsl);
		if (!unmatchedHeaders.isEmpty()) {
			if (log.isDebugEnabled()) {
				log.debug("Contract [" + groovyDsl
						+ "] hasn't matched the following headers " + unmatchedHeaders);
			}
			return null;
		}
		Object inputMessage = message.getPayload();
<<<<<<< HEAD
		BodyMatchers matchers = this.groovyDsl.getInput().getBodyMatchers();
		Object dslBody = MapConverter.getStubSideValues(this.groovyDsl.getInput().getMessageBody());
=======
		BodyMatchers matchers = groovyDsl.getInput().getMatchers();
		Object dslBody = MapConverter
				.getStubSideValues(groovyDsl.getInput().getMessageBody());
>>>>>>> e01af341
		Object matchingInputMessage = JsonToJsonPathsConverter
				.removeMatchingJsonPaths(dslBody, matchers);
		JsonPaths jsonPaths = JsonToJsonPathsConverter
				.transformToJsonPathWithStubsSideValuesAndNoArraySizeCheck(
						matchingInputMessage);
		DocumentContext parsedJson;
		try {
			parsedJson = JsonPath
					.parse(this.objectMapper.writeValueAsString(inputMessage));
		}
		catch (JsonProcessingException e) {
			throw new IllegalStateException("Cannot serialize to JSON", e);
		}
		List<String> unmatchedJsonPath = new ArrayList<>();
		boolean matches = true;
		for (MethodBufferingJsonVerifiable path : jsonPaths) {
			matches &= matchesJsonPath(unmatchedJsonPath, parsedJson, path.jsonPath());
		}
		if (matchers != null && matchers.hasMatchers()) {
			for (BodyMatcher matcher : matchers.jsonPathMatchers()) {
				String jsonPath = JsonToJsonPathsConverter
						.convertJsonPathAndRegexToAJsonPath(matcher, dslBody);
				matches &= matchesJsonPath(unmatchedJsonPath, parsedJson, jsonPath);
			}
		}
		if (!unmatchedJsonPath.isEmpty()) {
			if (log.isDebugEnabled()) {
				log.debug("Contract [" + groovyDsl + "] didn't much the body due to "
						+ unmatchedJsonPath);
			}
		}
		if (matches) {
			return groovyDsl;
		}
		return null;
	}

	private boolean matchesJsonPath(List<String> unmatchedJsonPath,
			DocumentContext parsedJson, String jsonPath) {
		try {
			JsonAssertion.assertThat(parsedJson).matchesJsonPath(jsonPath);
			return true;
		}
		catch (Exception e) {
			unmatchedJsonPath.add(e.getLocalizedMessage());
			return false;
		}
	}

	private List<String> headersMatch(Message<?> message, Contract groovyDsl) {
		List<String> unmatchedHeaders = new ArrayList<>();
		Map<String, Object> headers = message.getHeaders();
		for (Header it : groovyDsl.getInput().getMessageHeaders().getEntries()) {
			String name = it.getName();
			Object value = it.getClientValue();
			Object valueInHeader = headers.get(name);
			boolean matches;
			if (value instanceof Pattern) {
				Pattern pattern = (Pattern) value;
				matches = pattern.matcher(valueInHeader.toString()).matches();
			}
			else {
				matches = valueInHeader != null
						&& valueInHeader.toString().equals(value.toString());
			}
			if (!matches) {
				unmatchedHeaders.add("Header with name [" + name + "] was supposed to "
						+ unmatchedText(value) + " but the value is ["
						+ (valueInHeader != null ? valueInHeader.toString() : "null")
						+ "]");
			}
		}
		return unmatchedHeaders;
	}

	private String unmatchedText(Object expectedValue) {
		return expectedValue instanceof Pattern
				? "match pattern [" + ((Pattern) expectedValue).pattern() + "]"
				: "be equal to [" + expectedValue + "]";
	}
}<|MERGE_RESOLUTION|>--- conflicted
+++ resolved
@@ -108,14 +108,9 @@
 			return null;
 		}
 		Object inputMessage = message.getPayload();
-<<<<<<< HEAD
-		BodyMatchers matchers = this.groovyDsl.getInput().getBodyMatchers();
-		Object dslBody = MapConverter.getStubSideValues(this.groovyDsl.getInput().getMessageBody());
-=======
-		BodyMatchers matchers = groovyDsl.getInput().getMatchers();
+		BodyMatchers matchers = groovyDsl.getInput().getBodyMatchers();
 		Object dslBody = MapConverter
 				.getStubSideValues(groovyDsl.getInput().getMessageBody());
->>>>>>> e01af341
 		Object matchingInputMessage = JsonToJsonPathsConverter
 				.removeMatchingJsonPaths(dslBody, matchers);
 		JsonPaths jsonPaths = JsonToJsonPathsConverter
