/*
 *  Copyright 2013-2017 the original author or authors.
 *
 *  Licensed under the Apache License, Version 2.0 (the "License");
 *  you may not use this file except in compliance with the License.
 *  You may obtain a copy of the License at
 *
 *       http://www.apache.org/licenses/LICENSE-2.0
 *
 *  Unless required by applicable law or agreed to in writing, software
 *  distributed under the License is distributed on an "AS IS" BASIS,
 *  WITHOUT WARRANTIES OR CONDITIONS OF ANY KIND, either express or implied.
 *  See the License for the specific language governing permissions and
 *  limitations under the License.
 */

package org.springframework.cloud.contract.stubrunner;

import groovy.json.JsonOutput;

import java.io.File;
import java.net.URL;
import java.util.ArrayList;
import java.util.Collection;
import java.util.Collections;
import java.util.LinkedHashMap;
import java.util.List;
import java.util.Map;
import java.util.Map.Entry;

import org.slf4j.Logger;
import org.slf4j.LoggerFactory;
import org.springframework.cloud.contract.spec.Contract;
import org.springframework.cloud.contract.spec.internal.DslProperty;
import org.springframework.cloud.contract.spec.internal.Headers;
import org.springframework.cloud.contract.spec.internal.OutputMessage;
import org.springframework.cloud.contract.stubrunner.AvailablePortScanner.PortCallback;
import org.springframework.cloud.contract.stubrunner.provider.wiremock.WireMockHttpServerStub;
import org.springframework.cloud.contract.verifier.messaging.MessageVerifier;
import org.springframework.cloud.contract.verifier.messaging.noop.NoOpStubMessages;
import org.springframework.cloud.contract.verifier.util.BodyExtractor;

/**
 * Runs stubs for a particular {@link StubServer}
 */
class StubRunnerExecutor implements StubFinder {

	private static final Logger log = LoggerFactory.getLogger(StubRunnerExecutor.class);
	private final AvailablePortScanner portScanner;
	private final MessageVerifier<?> contractVerifierMessaging;
	private StubServer stubServer;
	private final List<HttpServerStub> serverStubs;

	StubRunnerExecutor(AvailablePortScanner portScanner, MessageVerifier<?> contractVerifierMessaging, List<HttpServerStub> serverStubs) {
		this.portScanner = portScanner;
		this.contractVerifierMessaging = contractVerifierMessaging;
		this.serverStubs = serverStubs;
	}

	StubRunnerExecutor(AvailablePortScanner portScanner, List<HttpServerStub> serverStubs) {
		this(portScanner, new NoOpStubMessages(), serverStubs);
	}

	StubRunnerExecutor(AvailablePortScanner portScanner) {
		this(portScanner, new NoOpStubMessages(), new ArrayList<HttpServerStub>());
	}

	public RunningStubs runStubs(StubRunnerOptions stubRunnerOptions, StubRepository repository,
			StubConfiguration stubConfiguration) {
		if (this.stubServer != null) {
			if (log.isDebugEnabled()) {
				log.debug("Returning cached version of stubs [" + stubConfiguration.toColonSeparatedDependencyNotation()
						+ "]");
			}
			return runningStubs();
		}
		startStubServers(stubRunnerOptions, stubConfiguration, repository);
		RunningStubs runningCollaborators = runningStubs();
		log.info("All stubs are now running " + runningCollaborators.toString());
		return runningCollaborators;
	}

	private RunningStubs runningStubs() {
		return new RunningStubs(
				Collections.singletonMap(this.stubServer.getStubConfiguration(), this.stubServer.getPort()));
	}

	public void shutdown() {
		if (this.stubServer != null) {
			this.stubServer.stop();
		}
	}

	@Override
	public URL findStubUrl(String groupId, String artifactId) {
		URL url = null;
		if (groupId == null) {
			url = findStubUrl(this.stubServer.stubConfiguration.artifactId.equals(artifactId));
		}
		if (url == null) {
			url = findStubUrl(this.stubServer.stubConfiguration.artifactId.equals(artifactId)
					&& this.stubServer.stubConfiguration.groupId.equals(groupId));
		}
		if (url == null) {
			throw new StubNotFoundException(groupId, artifactId);
		}
		return url;
	}

	@Override
	public URL findStubUrl(String ivyNotation) {
		String[] splitString = ivyNotation.split(":", -1);
		if (splitString.length > 4) {
			throw new IllegalArgumentException(
					"[" + ivyNotation + "] is an invalid notation. Pass [groupId]:artifactId[:version][:classifier].");
		}
		else if (splitString.length == 1) {
			return findStubUrl(null, splitString[0]);
		}
		else if (splitString.length == 2) {
			return findStubUrl(splitString[0], splitString[1]);
		}
		else if (splitString.length == 3) {
			return findStubUrl(groupIdArtifactVersionMatches(splitString));
		}
		return findStubUrl(groupIdArtifactVersionMatches(splitString) && classifierMatches(splitString));
	}

	private boolean classifierMatches(String[] splitString) {
		return this.stubServer.stubConfiguration.classifier.equals(splitString[3]);
	}

	private boolean groupIdArtifactVersionMatches(String[] splitString) {
		return this.stubServer.stubConfiguration.groupId.equals(splitString[0])
				&& this.stubServer.stubConfiguration.artifactId.equals(splitString[1])
				&& this.stubServer.stubConfiguration.version.equals(splitString[2]);
	}

	private URL findStubUrl(boolean condition) {
		return returnStubUrlIfMatches(condition);
	}

	@Override
	public RunningStubs findAllRunningStubs() {
		return new RunningStubs(Collections.singletonMap(this.stubServer.stubConfiguration, this.stubServer.getPort()));
	}

	@Override
	public Map<StubConfiguration, Collection<Contract>> getContracts() {
		return Collections.singletonMap(this.stubServer.stubConfiguration, this.stubServer.getContracts());
	}

	@Override
	public boolean trigger(String ivyNotationAsString, String labelName) {
		Collection<Contract> matchingContracts = new ArrayList<>();
		for (Entry<StubConfiguration, Collection<Contract>> it : getContracts().entrySet()) {
			if (it.getKey().groupIdAndArtifactMatches(ivyNotationAsString)) {
				matchingContracts.addAll(it.getValue());
			}
		}
		return triggerForDsls(matchingContracts, labelName);
	}

	@Override
	public boolean trigger(String labelName) {
		Collection<Contract> matchingContracts = new ArrayList<>();
		for (Collection<Contract> it : getContracts().values()) {
			matchingContracts.addAll(it);
		}
		return triggerForDsls(matchingContracts, labelName);
	}

	private boolean triggerForDsls(Collection<Contract> dsls, String labelName) {
		Collection<Contract> matchingDsls = new ArrayList<>();
		for (Contract contract : dsls) {
			if (labelName.equals(contract.getLabel()) && contract.getOutputMessage() != null) {
				matchingDsls.add(contract);
			}
		}
		if (matchingDsls.isEmpty()) {
			return false;
		}
		for (Contract contract : matchingDsls) {
			sendMessage(contract);
		}
		return true;
	}

	@Override
	public boolean trigger() {
		Collection<Contract> matchingContracts = new ArrayList<>();
		for (Collection<Contract> it : getContracts().values()) {
			for (Contract contract : it) {
				if (contract.getOutputMessage() != null) {
					matchingContracts.add(contract);
				}
			}
		}
		if (matchingContracts.isEmpty()) {
			return false;
		}
		for (Contract contract : matchingContracts) {
			sendMessage(contract);
		}
		return true;
	}

	@Override
	public Map<String, Collection<String>> labels() {
		Map<String, Collection<String>> labels = new LinkedHashMap<>();
		for (Entry<StubConfiguration, Collection<Contract>> it : getContracts().entrySet()) {
			Collection<String> values = new ArrayList<>();
			for (Contract contract : it.getValue()) {
				if (contract.getLabel() != null) {
					values.add(contract.getLabel());
				}
			}
			labels.put(it.getKey().toColonSeparatedDependencyNotation(), values);
		}
		return labels;
	}

	private void sendMessage(Contract groovyDsl) {
		OutputMessage outputMessage = groovyDsl.getOutputMessage();
		DslProperty<?> body = outputMessage.getBody();
		Headers headers = outputMessage.getHeaders();
		this.contractVerifierMessaging.send(
				JsonOutput
						.toJson(BodyExtractor.extractClientValueFromBody(body == null ? null : body.getClientValue())),
				headers == null ? null : headers.asStubSideMap(), outputMessage.getSentTo().getClientValue());
	}

	private URL returnStubUrlIfMatches(boolean condition) {
		return condition ? this.stubServer.getStubUrl() : null;
	}

	private void startStubServers(final StubRunnerOptions stubRunnerOptions, final StubConfiguration stubConfiguration,
			StubRepository repository) {
		final List<File> mappings = repository.getStubs();
		final Collection<Contract> contracts = repository.contracts;
		Integer port = stubRunnerOptions.port(stubConfiguration);
		if (!hasRequest(contracts) && mappings.isEmpty()) {
			if (log.isDebugEnabled()) {
				log.debug("There are no HTTP related contracts. Won't start any servers");
			}
			this.stubServer = new StubServer(stubConfiguration, mappings, contracts, new NoOpHttpServerStub()).start();
			return;
		}
		if (port != null && port >= 0) {
<<<<<<< HEAD
			this.stubServer = new StubServer(stubConfiguration, mappings, contracts, httpServerStub()).start(port);
=======
			this.stubServer = new StubServer(stubConfiguration, mappings, contracts, new WireMockHttpServerStub(port)).start();
>>>>>>> 8f838a8a
		}
		else {
			this.stubServer = this.portScanner.tryToExecuteWithFreePort(new PortCallback<StubServer>() {
				@Override
				public StubServer call(int availablePort) {
					return new StubServer(stubConfiguration, mappings, contracts,
							httpServerStub()).start(availablePort);
				}
			}).start();
		}
	}

	private boolean hasRequest(Collection<Contract> contracts) {
		if (contracts.isEmpty()) {
			return false;
		}
		for (Contract contract : contracts) {
			if (contract.getRequest() != null) {
				return true;
			}
		}
		return false;
	}

	private HttpServerStub httpServerStub() {
		// the default impl is the WireMock one
		if (this.serverStubs.isEmpty()) {
			return new WireMockHttpServerStub();
		}
		// first one wins
		return this.serverStubs.get(0);
	}

}<|MERGE_RESOLUTION|>--- conflicted
+++ resolved
@@ -247,11 +247,7 @@
 			return;
 		}
 		if (port != null && port >= 0) {
-<<<<<<< HEAD
 			this.stubServer = new StubServer(stubConfiguration, mappings, contracts, httpServerStub()).start(port);
-=======
-			this.stubServer = new StubServer(stubConfiguration, mappings, contracts, new WireMockHttpServerStub(port)).start();
->>>>>>> 8f838a8a
 		}
 		else {
 			this.stubServer = this.portScanner.tryToExecuteWithFreePort(new PortCallback<StubServer>() {
@@ -260,7 +256,7 @@
 					return new StubServer(stubConfiguration, mappings, contracts,
 							httpServerStub()).start(availablePort);
 				}
-			}).start();
+			});
 		}
 	}
 
