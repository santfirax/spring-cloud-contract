--- conflicted
+++ resolved
@@ -99,51 +99,28 @@
 	private boolean stubsPerConsumer = false;
 
 	/**
-<<<<<<< HEAD
+	 * Name of the consumer. If not set should default to {@code spring.application.name}.
+	 */
+	private String consumerName;
+
+	/**
 	 * For debugging purposes you can output the registered mappings to a given folder.
 	 * Each HTTP server stub will have its own subfolder where all the mappings will get
 	 * stored.
-=======
-	 * Name of the consumer. If not set should default to {@code spring.application.name}.
->>>>>>> 8bbe6945
-	 */
-	private String consumerName;
-
-	/**
-<<<<<<< HEAD
-	 * If set to {@code false} will NOT delete stubs from a temporary folder after running
-	 * tests
-=======
-	 * For debugging purposes you can output the registered mappings to a given folder.
-	 * Each HTTP server stub will have its own subfolder where all the mappings will get
-	 * stored.
 	 */
 	private String mappingsOutputFolder;
 
 	/**
 	 * If set to {@code false} will NOT delete stubs from a temporary folder after running
 	 * tests.
->>>>>>> 8bbe6945
 	 */
 	private boolean deleteStubsAfterTest;
 
 	/**
 	 * Map of properties that can be passed to custom
-<<<<<<< HEAD
-	 * {@link org.springframework.cloud.contract.stubrunner.StubDownloaderBuilder}
-	 */
-	private Map<String, String> properties = new HashMap<>();
-
-	/**
-	 * Configuration for an HTTP server stub
-	 * @return class that allows to perform additional HTTP server stub configuration
-	 */
-	private final Class<? extends HttpServerStubConfigurer> httpServerStubConfigurer;
-=======
 	 * {@link org.springframework.cloud.contract.stubrunner.StubDownloaderBuilder}.
 	 */
 	private Map<String, String> properties;
->>>>>>> 8bbe6945
 
 	StubRunnerOptions(Integer minPortValue, Integer maxPortValue,
 			Resource stubRepositoryRoot, StubRunnerProperties.StubsMode stubsMode,
@@ -170,18 +147,6 @@
 		this.deleteStubsAfterTest = deleteStubsAfterTest;
 		this.properties = properties;
 		this.httpServerStubConfigurer = httpServerStubConfigurer;
-<<<<<<< HEAD
-	}
-
-	public Integer port(StubConfiguration stubConfiguration) {
-		if (this.stubIdsToPortMapping != null) {
-			return this.stubIdsToPortMapping.get(stubConfiguration);
-		}
-		else {
-			return null;
-		}
-=======
->>>>>>> 8bbe6945
 	}
 
 	public static StubRunnerOptions fromSystemProps() {
@@ -347,8 +312,6 @@
 		return this.httpServerStubConfigurer;
 	}
 
-<<<<<<< HEAD
-=======
 	@Override
 	public String toString() {
 		return "StubRunnerOptions{" + "minPortValue=" + this.minPortValue
@@ -371,7 +334,6 @@
 	/**
 	 * Options for a proxy.
 	 */
->>>>>>> 8bbe6945
 	public static class StubRunnerProxyOptions {
 
 		private final String proxyHost;
@@ -397,27 +359,6 @@
 					+ ", proxyPort=" + this.proxyPort + '}';
 		}
 
-<<<<<<< HEAD
-	@Override
-	public String toString() {
-		return "StubRunnerOptions{" + "minPortValue=" + this.minPortValue
-				+ ", maxPortValue=" + this.maxPortValue + ", stubRepositoryRoot='"
-				+ this.stubRepositoryRoot + '\'' + ", stubsMode='" + this.stubsMode
-				+ "', stubsClassifier='" + this.stubsClassifier + '\'' + ", dependencies="
-				+ this.dependencies + ", stubIdsToPortMapping="
-				+ this.stubIdsToPortMapping + ", username='" + obfuscate(this.username)
-				+ '\'' + ", password='" + obfuscate(this.password) + '\''
-				+ ", stubRunnerProxyOptions='" + this.stubRunnerProxyOptions
-				+ "', stubsPerConsumer='" + this.stubsPerConsumer + '\''
-				+ ", httpServerStubConfigurer='" + this.httpServerStubConfigurer+ '\'' + '}';
-	}
-
-	private String obfuscate(String string) {
-		return StringUtils.hasText(string) ? "****" : "";
-	}
-
-=======
-	}
-
->>>>>>> 8bbe6945
+	}
+
 }