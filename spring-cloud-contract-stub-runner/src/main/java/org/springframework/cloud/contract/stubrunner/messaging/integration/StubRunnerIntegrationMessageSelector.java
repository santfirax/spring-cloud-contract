--- conflicted
+++ resolved
@@ -50,16 +50,12 @@
  */
 class StubRunnerIntegrationMessageSelector implements MessageSelector {
 
-<<<<<<< HEAD
-	private final Contract groovyDsl;
-=======
 	private static final Map<Message, Contract> CACHE =
 			Collections.synchronizedMap(new WeakHashMap<Message, Contract>());
 
 	private static final Log log = LogFactory.getLog(StubRunnerIntegrationMessageSelector.class);
 
 	private final List<Contract> groovyDsls;
->>>>>>> d5c45971
 
 	private final ContractVerifierObjectMapper objectMapper = new ContractVerifierObjectMapper();
 
@@ -111,14 +107,8 @@
 			return null;
 		}
 		Object inputMessage = message.getPayload();
-<<<<<<< HEAD
-		BodyMatchers matchers = this.groovyDsl.getInput().getBodyMatchers();
-		Object dslBody = MapConverter
-				.getStubSideValues(this.groovyDsl.getInput().getMessageBody());
-=======
 		BodyMatchers matchers = groovyDsl.getInput().getBodyMatchers();
 		Object dslBody = MapConverter.getStubSideValues(groovyDsl.getInput().getMessageBody());
->>>>>>> d5c45971
 		Object matchingInputMessage = JsonToJsonPathsConverter
 				.removeMatchingJsonPaths(dslBody, matchers);
 		JsonPaths jsonPaths = JsonToJsonPathsConverter
@@ -141,11 +131,7 @@
 			for (BodyMatcher matcher : matchers.jsonPathMatchers()) {
 				String jsonPath = JsonToJsonPathsConverter
 						.convertJsonPathAndRegexToAJsonPath(matcher, dslBody);
-<<<<<<< HEAD
-				matches &= matchesJsonPath(parsedJson, jsonPath);
-=======
 				matches &= matchesJsonPath(unmatchedJsonPath, parsedJson, jsonPath);
->>>>>>> d5c45971
 			}
 		}
 		if (!unmatchedJsonPath.isEmpty()) {
@@ -179,11 +165,6 @@
 			String name = it.getName();
 			Object value = it.getClientValue();
 			Object valueInHeader = headers.get(name);
-<<<<<<< HEAD
-			matches &= value instanceof Pattern
-					? ((Pattern) value).matcher(valueInHeader.toString()).matches()
-					: valueInHeader != null && valueInHeader.equals(value);
-=======
 			boolean matches;
 			if (value instanceof Pattern) {
 				Pattern pattern = (Pattern) value;
@@ -199,18 +180,14 @@
 						+ (valueInHeader != null ? valueInHeader.toString() : "null")
 						+ "]");
 			}
->>>>>>> d5c45971
 		}
 		return unmatchedHeaders;
 	}
 
-<<<<<<< HEAD
-=======
 	private String unmatchedText(Object expectedValue) {
 		return expectedValue instanceof Pattern
 				? "match pattern [" + ((Pattern) expectedValue).pattern() + "]"
 				: "be equal to [" + expectedValue + "]";
 	}
 
->>>>>>> d5c45971
 }