--- conflicted
+++ resolved
@@ -55,13 +55,8 @@
  */
 class StubRunnerIntegrationMessageSelector implements MessageSelector {
 
-<<<<<<< HEAD
-	private static final Map<Message, Contract> CACHE =
-			Collections.synchronizedMap(new WeakHashMap<>());
-=======
 	private static final Map<Message, Contract> CACHE = Collections
 			.synchronizedMap(new WeakHashMap<>());
->>>>>>> 8bbe6945
 
 	private static final Log log = LogFactory
 			.getLog(StubRunnerIntegrationMessageSelector.class);
@@ -131,29 +126,19 @@
 			}
 			else if (!(inputMessage instanceof byte[])) {
 				if (log.isDebugEnabled()) {
-<<<<<<< HEAD
-					log.debug("Contract provided byte comparison, but the input message is of type [" + inputMessage.getClass() + "]. Can't compare the two.");
-=======
 					log.debug(
 							"Contract provided byte comparison, but the input message is of type ["
 									+ inputMessage.getClass()
 									+ "]. Can't compare the two.");
->>>>>>> 8bbe6945
 				}
 				return null;
 			}
 			else {
-<<<<<<< HEAD
-				boolean matches = Arrays.equals(property.asBytes(), (byte[]) inputMessage);
-				if (log.isDebugEnabled() && !matches) {
-					log.debug("Contract provided byte comparison, but the byte arrays don't match");
-=======
 				boolean matches = Arrays.equals(property.asBytes(),
 						(byte[]) inputMessage);
 				if (log.isDebugEnabled() && !matches) {
 					log.debug(
 							"Contract provided byte comparison, but the byte arrays don't match");
->>>>>>> 8bbe6945
 				}
 				return matches ? groovyDsl : null;
 			}
@@ -164,18 +149,11 @@
 		return null;
 	}
 
-<<<<<<< HEAD
-	private boolean matchViaContent(Contract groovyDsl, Object inputMessage, Object dslBody) {
-		boolean matches;
-		ContentType type = ContentUtils
-				.getClientContentType(inputMessage, groovyDsl.getInput().getMessageHeaders());
-=======
 	private boolean matchViaContent(Contract groovyDsl, Object inputMessage,
 			Object dslBody) {
 		boolean matches;
 		ContentType type = ContentUtils.getClientContentType(inputMessage,
 				groovyDsl.getInput().getMessageHeaders());
->>>>>>> 8bbe6945
 		if (type == ContentType.JSON) {
 			BodyMatchers matchers = groovyDsl.getInput().getBodyMatchers();
 			matches = matchesForJsonPayload(groovyDsl, inputMessage, matchers, dslBody);
@@ -184,12 +162,8 @@
 			Pattern pattern = ((RegexProperty) dslBody).getPattern();
 			matches = pattern.matcher((String) inputMessage).matches();
 			bodyUnmatchedLog(dslBody, matches, pattern);
-<<<<<<< HEAD
-		} else {
-=======
 		}
 		else {
->>>>>>> 8bbe6945
 			matches = dslBody.equals(inputMessage);
 			bodyUnmatchedLog(dslBody, matches, inputMessage);
 		}
@@ -198,14 +172,6 @@
 
 	private void bodyUnmatchedLog(Object dslBody, boolean matches, Object pattern) {
 		if (log.isDebugEnabled() && !matches) {
-<<<<<<< HEAD
-			log.debug("Body was supposed to " + unmatchedText(pattern) + " but the value is [" + dslBody
-					.toString() + "]");
-		}
-	}
-
-	private boolean matchesForJsonPayload(Contract groovyDsl, Object inputMessage, BodyMatchers matchers, Object dslBody) {
-=======
 			log.debug("Body was supposed to " + unmatchedText(pattern)
 					+ " but the value is [" + dslBody.toString() + "]");
 		}
@@ -213,7 +179,6 @@
 
 	private boolean matchesForJsonPayload(Contract groovyDsl, Object inputMessage,
 			BodyMatchers matchers, Object dslBody) {
->>>>>>> 8bbe6945
 		Object matchingInputMessage = JsonToJsonPathsConverter
 				.removeMatchingJsonPaths(dslBody, matchers);
 		JsonPaths jsonPaths = JsonToJsonPathsConverter
@@ -291,4 +256,5 @@
 				? "match pattern [" + ((RegexProperty) expectedValue).pattern() + "]"
 				: "be equal to [" + expectedValue + "]";
 	}
+
 }