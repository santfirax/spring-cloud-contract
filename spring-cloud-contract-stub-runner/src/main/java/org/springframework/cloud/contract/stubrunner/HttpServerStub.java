/*
 * Copyright 2013-2019 the original author or authors.
 *
 * Licensed under the Apache License, Version 2.0 (the "License");
 * you may not use this file except in compliance with the License.
 * You may obtain a copy of the License at
 *
<<<<<<< HEAD
 *       http://www.apache.org/licenses/LICENSE-2.0
=======
 *      http://www.apache.org/licenses/LICENSE-2.0
>>>>>>> 8bbe6945
 *
 * Unless required by applicable law or agreed to in writing, software
 * distributed under the License is distributed on an "AS IS" BASIS,
 * WITHOUT WARRANTIES OR CONDITIONS OF ANY KIND, either express or implied.
 * See the License for the specific language governing permissions and
 * limitations under the License.
 */
<<<<<<< HEAD
=======

>>>>>>> 8bbe6945
package org.springframework.cloud.contract.stubrunner;

import java.io.File;
import java.util.Collection;

/**
 * Describes an HTTP Server Stub.
 *
 * @author Marcin Grzejszczak
 * @since 1.1.0
 */
public interface HttpServerStub {

	/**
<<<<<<< HEAD
	 * Port on which the server is running. Return {@code -1} if not applicable.
=======
	 * @return port on which the server is running. Return {@code -1} if not applicable.
>>>>>>> 8bbe6945
	 */
	int port();

	/**
<<<<<<< HEAD
	 * Https port on which the server is running. Return {@code -1} if not applicable.
=======
	 * @return https port on which the server is running. Return {@code -1} if not
	 * applicable.
>>>>>>> 8bbe6945
	 */
	default int httpsPort() {
		return -1;
	}

	/**
<<<<<<< HEAD
	 * Returns {@code true} if the server is running
=======
	 * @return {@code true} if the server is running
>>>>>>> 8bbe6945
	 */
	boolean isRunning();

	/**
	 * Starts the server on a random port. Should return itself to allow chaining.
	 * @deprecated use {@link HttpServerStub#start(HttpServerStubConfiguration)}
<<<<<<< HEAD
=======
	 * @return this
>>>>>>> 8bbe6945
	 */
	@Deprecated
	HttpServerStub start();

	/**
	 * Starts the server on a given port. Should return itself to allow chaining.
	 * @deprecated use {@link HttpServerStub#start(HttpServerStubConfiguration)}
<<<<<<< HEAD
=======
	 * @param port port on which the server should be ran
	 * @return this
>>>>>>> 8bbe6945
	 */
	@Deprecated
	HttpServerStub start(int port);

	/**
	 * Starts the server. Should return itself to allow chaining.
	 * @param configuration - setup for the given stub
<<<<<<< HEAD
=======
	 * @return this
>>>>>>> 8bbe6945
	 */
	default HttpServerStub start(HttpServerStubConfiguration configuration) {
		if (configuration.isRandomPort()) {
			return start();
		}
		return start(configuration.port);
	};

	/**
	 * Stops the server. Should return itself to allow chaining.
	 * @return this
	 */
	HttpServerStub stop();

	/**
	 * Resets the server. Should return itself to allow chaining.
	 * @return this
	 */
	default HttpServerStub reset() {
		return this;
	}

	/**
	 * Registers the stub files in the HTTP server stub. Should return itself to allow
	 * chaining.
	 * @param stubFiles collection of files containing stubs
	 * @return this
	 */
	HttpServerStub registerMappings(Collection<File> stubFiles);

	/**
	 * @return a collection of registered mappings.
	 */
	String registeredMappings();

	/**
	 * @param file file to check if can be accepted.
	 * @return {@code true} if the file is a valid stub mapping
	 */
	boolean isAccepted(File file);

}<|MERGE_RESOLUTION|>--- conflicted
+++ resolved
@@ -5,11 +5,7 @@
  * you may not use this file except in compliance with the License.
  * You may obtain a copy of the License at
  *
-<<<<<<< HEAD
- *       http://www.apache.org/licenses/LICENSE-2.0
-=======
  *      http://www.apache.org/licenses/LICENSE-2.0
->>>>>>> 8bbe6945
  *
  * Unless required by applicable law or agreed to in writing, software
  * distributed under the License is distributed on an "AS IS" BASIS,
@@ -17,10 +13,7 @@
  * See the License for the specific language governing permissions and
  * limitations under the License.
  */
-<<<<<<< HEAD
-=======
 
->>>>>>> 8bbe6945
 package org.springframework.cloud.contract.stubrunner;
 
 import java.io.File;
@@ -35,42 +28,27 @@
 public interface HttpServerStub {
 
 	/**
-<<<<<<< HEAD
-	 * Port on which the server is running. Return {@code -1} if not applicable.
-=======
 	 * @return port on which the server is running. Return {@code -1} if not applicable.
->>>>>>> 8bbe6945
 	 */
 	int port();
 
 	/**
-<<<<<<< HEAD
-	 * Https port on which the server is running. Return {@code -1} if not applicable.
-=======
 	 * @return https port on which the server is running. Return {@code -1} if not
 	 * applicable.
->>>>>>> 8bbe6945
 	 */
 	default int httpsPort() {
 		return -1;
 	}
 
 	/**
-<<<<<<< HEAD
-	 * Returns {@code true} if the server is running
-=======
 	 * @return {@code true} if the server is running
->>>>>>> 8bbe6945
 	 */
 	boolean isRunning();
 
 	/**
 	 * Starts the server on a random port. Should return itself to allow chaining.
 	 * @deprecated use {@link HttpServerStub#start(HttpServerStubConfiguration)}
-<<<<<<< HEAD
-=======
 	 * @return this
->>>>>>> 8bbe6945
 	 */
 	@Deprecated
 	HttpServerStub start();
@@ -78,11 +56,8 @@
 	/**
 	 * Starts the server on a given port. Should return itself to allow chaining.
 	 * @deprecated use {@link HttpServerStub#start(HttpServerStubConfiguration)}
-<<<<<<< HEAD
-=======
 	 * @param port port on which the server should be ran
 	 * @return this
->>>>>>> 8bbe6945
 	 */
 	@Deprecated
 	HttpServerStub start(int port);
@@ -90,10 +65,7 @@
 	/**
 	 * Starts the server. Should return itself to allow chaining.
 	 * @param configuration - setup for the given stub
-<<<<<<< HEAD
-=======
 	 * @return this
->>>>>>> 8bbe6945
 	 */
 	default HttpServerStub start(HttpServerStubConfiguration configuration) {
 		if (configuration.isRandomPort()) {
