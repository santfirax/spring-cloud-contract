--- conflicted
+++ resolved
@@ -31,13 +31,6 @@
  * @since 2.0.0
  */
 public final class StubRunnerPropertyUtils {
-<<<<<<< HEAD
-
-	private StubRunnerPropertyUtils() {
-		throw new IllegalStateException("Can't instantiate a utility class");
-	}
-=======
->>>>>>> 8bbe6945
 
 	private static final Log log = LogFactory.getLog(StubRunnerPropertyUtils.class);
 
@@ -50,14 +43,9 @@
 	}
 
 	/**
-<<<<<<< HEAD
-	 * For Env vars takes the prop name, converts dots to underscores and applies upper
-	 * case
-=======
 	 * @param propName property name
 	 * @return for Env vars takes the prop name, converts dots to underscores and applies
 	 * upper case
->>>>>>> 8bbe6945
 	 */
 	public static boolean isPropertySet(String propName) {
 		String value = getProperty(new HashMap<>(), propName);
@@ -65,14 +53,10 @@
 	}
 
 	/**
-<<<<<<< HEAD
-	 * For options, system props and env vars returns {@code true} when property is set
-=======
 	 * @param options map of options
 	 * @param propName property name
 	 * @return For options, system props and env vars returns {@code true} when property
 	 * is set
->>>>>>> 8bbe6945
 	 */
 	public static boolean hasProperty(Map<String, String> options, String propName) {
 		String value = getProperty(options, propName);
@@ -80,15 +64,10 @@
 	}
 
 	/**
-<<<<<<< HEAD
-	 * Tries to pick a value from options, for Env vars takes the prop name, converts dots
-	 * to underscores and applies upper case
-=======
 	 * @param options map of options
 	 * @param propName property name
 	 * @return Tries to pick a value from options, for Env vars takes the prop name,
 	 * converts dots to underscores and applies upper case
->>>>>>> 8bbe6945
 	 */
 	public static String getProperty(Map<String, String> options, String propName) {
 		if (options != null && options.containsKey(propName)) {
