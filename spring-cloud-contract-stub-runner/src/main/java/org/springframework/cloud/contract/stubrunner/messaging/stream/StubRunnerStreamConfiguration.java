/*
 *  Copyright 2013-2017 the original author or authors.
 *
 *  Licensed under the Apache License, Version 2.0 (the "License");
 *  you may not use this file except in compliance with the License.
 *  You may obtain a copy of the License at
 *
 *       http://www.apache.org/licenses/LICENSE-2.0
 *
 *  Unless required by applicable law or agreed to in writing, software
 *  distributed under the License is distributed on an "AS IS" BASIS,
 *  WITHOUT WARRANTIES OR CONDITIONS OF ANY KIND, either express or implied.
 *  See the License for the specific language governing permissions and
 *  limitations under the License.
 */

package org.springframework.cloud.contract.stubrunner.messaging.stream;

import java.util.Collection;
import java.util.List;
import java.util.Map;
import java.util.Map.Entry;
import java.util.function.Consumer;

import org.apache.commons.logging.Log;
import org.apache.commons.logging.LogFactory;
<<<<<<< HEAD
=======

import org.springframework.beans.factory.BeanFactory;
>>>>>>> e01af341
import org.springframework.beans.factory.config.AutowireCapableBeanFactory;
import org.springframework.boot.autoconfigure.AutoConfigureBefore;
import org.springframework.boot.autoconfigure.condition.ConditionalOnBean;
import org.springframework.boot.autoconfigure.condition.ConditionalOnClass;
import org.springframework.boot.autoconfigure.condition.ConditionalOnMissingBean;
import org.springframework.boot.autoconfigure.condition.ConditionalOnProperty;
import org.springframework.cloud.contract.spec.Contract;
import org.springframework.cloud.contract.stubrunner.BatchStubRunner;
import org.springframework.cloud.contract.stubrunner.StubConfiguration;
import org.springframework.cloud.contract.stubrunner.messaging.integration.StubRunnerIntegrationConfiguration;
import org.springframework.cloud.stream.annotation.EnableBinding;
import org.springframework.cloud.stream.binding.BinderAwareChannelResolver;
import org.springframework.cloud.stream.config.BindingProperties;
import org.springframework.cloud.stream.config.BindingServiceProperties;
import org.springframework.context.Lifecycle;
import org.springframework.context.annotation.Bean;
import org.springframework.context.annotation.Configuration;
import org.springframework.integration.dsl.FilterEndpointSpec;
import org.springframework.integration.dsl.GenericEndpointSpec;
import org.springframework.integration.dsl.IntegrationFlowBuilder;
import org.springframework.integration.dsl.IntegrationFlows;
import org.springframework.integration.transformer.MessageTransformingHandler;
import org.springframework.messaging.Message;
import org.springframework.util.LinkedMultiValueMap;
import org.springframework.util.MultiValueMap;
import org.springframework.util.StringUtils;

/**
 * Spring Cloud Stream configuration that iterates over the downloaded Groovy DSLs and
 * registers a flow for each DSL.
 *
 * @author Marcin Grzejszczak
 */
@Configuration
@ConditionalOnClass({ IntegrationFlows.class, EnableBinding.class })
@ConditionalOnProperty(name = "stubrunner.stream.enabled", havingValue = "true", matchIfMissing = true)
@AutoConfigureBefore(StubRunnerIntegrationConfiguration.class)
public class StubRunnerStreamConfiguration {

	private static final Log log = LogFactory.getLog(StubRunnerStreamConfiguration.class);

	@Bean
	@ConditionalOnMissingBean(name = "stubFlowRegistrar")
	@ConditionalOnBean(BindingServiceProperties.class)
	public FlowRegistrar stubFlowRegistrar(AutowireCapableBeanFactory beanFactory,
			BatchStubRunner batchStubRunner) {
		Map<StubConfiguration, Collection<Contract>> contracts = batchStubRunner
				.getContracts();
		IntegrationFlowBuilder dummyBuilder = IntegrationFlows.from(DummyMessageHandler.CHANNEL_NAME)
				.handle(new DummyMessageHandler(), "handle");
		beanFactory.initializeBean(dummyBuilder.get(), DummyMessageHandler.CHANNEL_NAME + ".flow");
		for (Entry<StubConfiguration, Collection<Contract>> entry : contracts
				.entrySet()) {
			StubConfiguration key = entry.getKey();
			Collection<Contract> value = entry.getValue();
			String name = key.getGroupId() + "_" + key.getArtifactId();
			MultiValueMap<String, Contract> map = new LinkedMultiValueMap<>();
			for (Contract dsl : value) {
				if (dsl == null) {
					continue;
				}
				if (dsl.getInput() != null && dsl.getInput().getMessageFrom() != null
						&& StringUtils.hasText(
								dsl.getInput().getMessageFrom().getClientValue())) {
					String from = resolvedDestination(beanFactory,
							dsl.getInput().getMessageFrom().getClientValue());
					map.add(from, dsl);
				}
				else if (dsl.getOutputMessage() != null
						&& dsl.getOutputMessage().getSentTo() != null
						&& StringUtils.hasText(
								dsl.getOutputMessage().getSentTo().getClientValue())) {
					BinderAwareChannelResolver resolver = beanFactory
							.getBean(BinderAwareChannelResolver.class);
					resolver.resolveDestination(
							dsl.getOutputMessage().getSentTo().getClientValue());
				}
			}
			for (Entry<String, List<Contract>> entries : map.entrySet()) {
				final String flowName = name + "_" + entries.getKey() + "_"
						+ entries.getValue().hashCode();
				IntegrationFlowBuilder builder = IntegrationFlows.from(entries.getKey())
						.filter(new StubRunnerStreamMessageSelector(entries.getValue()),
								new Consumer<FilterEndpointSpec>() {
									@Override
									public void accept(FilterEndpointSpec e) {
										e.id(flowName + ".filter");
									}
								})
						.transform(new StubRunnerStreamTransformer(entries.getValue()),
								new Consumer<GenericEndpointSpec<MessageTransformingHandler>>() {
									@Override
									public void accept(
											GenericEndpointSpec<MessageTransformingHandler> e) {
										e.id(flowName + ".transformer");
									}
								})
						.route(new StubRunnerMessageRouter(entries.getValue(), beanFactory));
				beanFactory.initializeBean(builder.get(), flowName);
				beanFactory.getBean(flowName + ".filter", Lifecycle.class).start();
				beanFactory.getBean(flowName + ".transformer", Lifecycle.class)
						.start();
			}

		}
		return new FlowRegistrar();
	}

	static String resolvedDestination(BeanFactory context,
			String destination) {
		Map<String, BindingProperties> bindings = bindingProperties(context);
		for (Map.Entry<String, BindingProperties> entry : bindings.entrySet()) {
			if (destination.equals(entry.getValue().getDestination())) {
				if (log.isDebugEnabled()) {
<<<<<<< HEAD
					log.debug("Found a channel named [" + entry.getKey() + "] with destination [" + destination + "]");
=======
					log.debug("Found a channel named [" + entry.getKey()
							+ "] with destination [" + destination + "]");
>>>>>>> e01af341
				}
				return entry.getKey();
			}
		}
		if (log.isDebugEnabled()) {
<<<<<<< HEAD
			log.debug(
					"No destination named [" + destination + "] was found. Assuming that the destination equals the channel name");
=======
			log.debug("No destination named [" + destination
					+ "] was found. Assuming that the destination equals the channel name");
>>>>>>> e01af341
		}
		return destination;
	}

	private static Map<String, BindingProperties> bindingProperties(BeanFactory context) {
		return context.getBean(BindingServiceProperties.class).getBindings();
	}

	static class DummyMessageHandler {

		static String CHANNEL_NAME = "stub_runner_dummy_channel";

		public void handle(Message<?> message) {
		}

	}

	static class FlowRegistrar {

	}

}<|MERGE_RESOLUTION|>--- conflicted
+++ resolved
@@ -24,11 +24,8 @@
 
 import org.apache.commons.logging.Log;
 import org.apache.commons.logging.LogFactory;
-<<<<<<< HEAD
-=======
 
 import org.springframework.beans.factory.BeanFactory;
->>>>>>> e01af341
 import org.springframework.beans.factory.config.AutowireCapableBeanFactory;
 import org.springframework.boot.autoconfigure.AutoConfigureBefore;
 import org.springframework.boot.autoconfigure.condition.ConditionalOnBean;
@@ -143,24 +140,15 @@
 		for (Map.Entry<String, BindingProperties> entry : bindings.entrySet()) {
 			if (destination.equals(entry.getValue().getDestination())) {
 				if (log.isDebugEnabled()) {
-<<<<<<< HEAD
-					log.debug("Found a channel named [" + entry.getKey() + "] with destination [" + destination + "]");
-=======
 					log.debug("Found a channel named [" + entry.getKey()
 							+ "] with destination [" + destination + "]");
->>>>>>> e01af341
 				}
 				return entry.getKey();
 			}
 		}
 		if (log.isDebugEnabled()) {
-<<<<<<< HEAD
-			log.debug(
-					"No destination named [" + destination + "] was found. Assuming that the destination equals the channel name");
-=======
 			log.debug("No destination named [" + destination
 					+ "] was found. Assuming that the destination equals the channel name");
->>>>>>> e01af341
 		}
 		return destination;
 	}
