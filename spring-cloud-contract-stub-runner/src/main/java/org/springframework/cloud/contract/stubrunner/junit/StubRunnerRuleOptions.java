/*
<<<<<<< HEAD
 *  Copyright 2013-2018 the original author or authors.
 *
 *  Licensed under the Apache License, Version 2.0 (the "License");
 *  you may not use this file except in compliance with the License.
 *  You may obtain a copy of the License at
 *
 *       http://www.apache.org/licenses/LICENSE-2.0
 *
 *  Unless required by applicable law or agreed to in writing, software
 *  distributed under the License is distributed on an "AS IS" BASIS,
 *  WITHOUT WARRANTIES OR CONDITIONS OF ANY KIND, either express or implied.
 *  See the License for the specific language governing permissions and
 *  limitations under the License.
=======
 * Copyright 2013-2019 the original author or authors.
 *
 * Licensed under the Apache License, Version 2.0 (the "License");
 * you may not use this file except in compliance with the License.
 * You may obtain a copy of the License at
 *
 *      http://www.apache.org/licenses/LICENSE-2.0
 *
 * Unless required by applicable law or agreed to in writing, software
 * distributed under the License is distributed on an "AS IS" BASIS,
 * WITHOUT WARRANTIES OR CONDITIONS OF ANY KIND, either express or implied.
 * See the License for the specific language governing permissions and
 * limitations under the License.
>>>>>>> 8bbe6945
 */

package org.springframework.cloud.contract.stubrunner.junit;

import java.util.List;
import java.util.Map;

import org.springframework.cloud.contract.stubrunner.HttpServerStubConfigurer;
import org.springframework.cloud.contract.stubrunner.StubRunnerOptions;
import org.springframework.cloud.contract.stubrunner.spring.StubRunnerProperties;
import org.springframework.cloud.contract.verifier.messaging.MessageVerifier;

interface StubRunnerRuleOptions {

	/**
	 * Pass the {@link MessageVerifier} that this rule should use. If you don't pass
<<<<<<< HEAD
	 * anything a {@link ExceptionThrowingMessageVerifier} will be used.
	 * That means that an exception will be thrown whenever you try to do sth messaging
	 * related.
=======
	 * anything a {@link ExceptionThrowingMessageVerifier} will be used. That means that
	 * an exception will be thrown whenever you try to do sth messaging related.
	 * @param messageVerifier message verifier implementation
	 * @return the rule
>>>>>>> 8bbe6945
	 */
	StubRunnerRule messageVerifier(MessageVerifier messageVerifier);

	/**
	 * Override all options.
	 * @param stubRunnerOptions options of Stub Runner
	 * @return the rule
	 * @see StubRunnerOptions
	 */
	StubRunnerRule options(StubRunnerOptions stubRunnerOptions);

	/**
	 * @param minPort min value of port for WireMock server
	 * @return the rule
	 */
	StubRunnerRule minPort(int minPort);

	/**
	 * @param maxPort max value of port for WireMock server
	 * @return the rule
	 */
	StubRunnerRule maxPort(int maxPort);

	/**
	 * @param repoRoot String URI of repository containing stubs
	 * @return the rule
	 */
	StubRunnerRule repoRoot(String repoRoot);

	/**
	 * @param stubsMode Stubs mode that should be used
	 * @return the rule
	 */
	StubRunnerRule stubsMode(StubRunnerProperties.StubsMode stubsMode);

	/**
	 * @param groupId group id of the stub
	 * @param artifactId artifact id of the stub
	 * @param version version of the stub
	 * @param classifier classifier of the stub
	 * @return the rule with port
	 */
	PortStubRunnerRuleOptions downloadStub(String groupId, String artifactId,
<<<<<<< HEAD
										   String version, String classifier);

	/**
	 * Group Id, artifact Id and classifier of a single stub to download in the latest
	 * version
=======
			String version, String classifier);

	/**
	 * @param groupId group id of the stub
	 * @param artifactId artifact id of the stub
	 * @param classifier classifier of the stub
	 * @return the rule with port
>>>>>>> 8bbe6945
	 */
	PortStubRunnerRuleOptions downloadLatestStub(String groupId, String artifactId,
												 String classifier);

	/**
	 * @param groupId group id of the stub
	 * @param artifactId artifact id of the stub
	 * @param version version of the stub
	 * @return the rule with port
	 */
	PortStubRunnerRuleOptions downloadStub(String groupId, String artifactId,
										   String version);

	/**
<<<<<<< HEAD
	 * Group Id, artifact Id of a single stub to download. Default classifier will be
	 * picked.
=======
	 * @param groupId group id of the stub
	 * @param artifactId artifact id of the stub
	 * @return the rule with port
>>>>>>> 8bbe6945
	 */
	PortStubRunnerRuleOptions downloadStub(String groupId, String artifactId);

	/**
	 * @param ivyNotation Ivy notation of a single stub to download.
	 * @return the rule with port
	 */
	PortStubRunnerRuleOptions downloadStub(String ivyNotation);

	/**
	 * @param ivyNotations Stubs to download in Ivy notations.
	 * @return the rule
	 */
	StubRunnerRule downloadStubs(String... ivyNotations);

	/**
	 * @param ivyNotations Stubs to download in Ivy notations.
	 * @return the rule
	 */
	StubRunnerRule downloadStubs(List<String> ivyNotations);

	/**
	 * @param stubPerConsumer Allows stub per consumer.
	 * @return the rule
	 */
	StubRunnerRule withStubPerConsumer(boolean stubPerConsumer);

	/**
	 * @param consumerName given consumer name
	 * @return the rule
	 */
	StubRunnerRule withConsumerName(String consumerName);

	/**
	 * @param mappingsOutputFolder Allows setting the output folder for mappings
	 * @return the rule
	 */
	StubRunnerRule withMappingsOutputFolder(String mappingsOutputFolder);

	/**
<<<<<<< HEAD
	 * If set to {@code false} will NOT delete stubs from a temporary folder after running
	 * tests
=======
	 * @param deleteStubsAfterTest If set to {@code false} will NOT delete stubs from a
	 * temporary folder after running tests
	 * @return the rule
>>>>>>> 8bbe6945
	 */
	StubRunnerRule withDeleteStubsAfterTest(boolean deleteStubsAfterTest);

	/**
<<<<<<< HEAD
	 * Map of properties that can be passed to custom
	 * {@link org.springframework.cloud.contract.stubrunner.StubDownloaderBuilder}
=======
	 * @param properties Map of properties that can be passed to custom
	 * {@link org.springframework.cloud.contract.stubrunner.StubDownloaderBuilder}
	 * @return the rule
>>>>>>> 8bbe6945
	 */
	StubRunnerRule withProperties(Map<String, String> properties);

	/**
<<<<<<< HEAD
	 * Configuration for an HTTP server stub
	 */
	StubRunnerRule withHttpServerStubConfigurer(Class<? extends HttpServerStubConfigurer> httpServerStubConfigurer);
=======
	 * @param httpServerStubConfigurer Configuration for an HTTP server stub
	 * @return the rule
	 */
	StubRunnerRule withHttpServerStubConfigurer(
			Class<? extends HttpServerStubConfigurer> httpServerStubConfigurer);
>>>>>>> 8bbe6945

}<|MERGE_RESOLUTION|>--- conflicted
+++ resolved
@@ -1,19 +1,4 @@
 /*
-<<<<<<< HEAD
- *  Copyright 2013-2018 the original author or authors.
- *
- *  Licensed under the Apache License, Version 2.0 (the "License");
- *  you may not use this file except in compliance with the License.
- *  You may obtain a copy of the License at
- *
- *       http://www.apache.org/licenses/LICENSE-2.0
- *
- *  Unless required by applicable law or agreed to in writing, software
- *  distributed under the License is distributed on an "AS IS" BASIS,
- *  WITHOUT WARRANTIES OR CONDITIONS OF ANY KIND, either express or implied.
- *  See the License for the specific language governing permissions and
- *  limitations under the License.
-=======
  * Copyright 2013-2019 the original author or authors.
  *
  * Licensed under the Apache License, Version 2.0 (the "License");
@@ -27,7 +12,6 @@
  * WITHOUT WARRANTIES OR CONDITIONS OF ANY KIND, either express or implied.
  * See the License for the specific language governing permissions and
  * limitations under the License.
->>>>>>> 8bbe6945
  */
 
 package org.springframework.cloud.contract.stubrunner.junit;
@@ -44,16 +28,10 @@
 
 	/**
 	 * Pass the {@link MessageVerifier} that this rule should use. If you don't pass
-<<<<<<< HEAD
-	 * anything a {@link ExceptionThrowingMessageVerifier} will be used.
-	 * That means that an exception will be thrown whenever you try to do sth messaging
-	 * related.
-=======
 	 * anything a {@link ExceptionThrowingMessageVerifier} will be used. That means that
 	 * an exception will be thrown whenever you try to do sth messaging related.
 	 * @param messageVerifier message verifier implementation
 	 * @return the rule
->>>>>>> 8bbe6945
 	 */
 	StubRunnerRule messageVerifier(MessageVerifier messageVerifier);
 
@@ -97,13 +75,6 @@
 	 * @return the rule with port
 	 */
 	PortStubRunnerRuleOptions downloadStub(String groupId, String artifactId,
-<<<<<<< HEAD
-										   String version, String classifier);
-
-	/**
-	 * Group Id, artifact Id and classifier of a single stub to download in the latest
-	 * version
-=======
 			String version, String classifier);
 
 	/**
@@ -111,10 +82,9 @@
 	 * @param artifactId artifact id of the stub
 	 * @param classifier classifier of the stub
 	 * @return the rule with port
->>>>>>> 8bbe6945
 	 */
 	PortStubRunnerRuleOptions downloadLatestStub(String groupId, String artifactId,
-												 String classifier);
+			String classifier);
 
 	/**
 	 * @param groupId group id of the stub
@@ -123,17 +93,12 @@
 	 * @return the rule with port
 	 */
 	PortStubRunnerRuleOptions downloadStub(String groupId, String artifactId,
-										   String version);
+			String version);
 
 	/**
-<<<<<<< HEAD
-	 * Group Id, artifact Id of a single stub to download. Default classifier will be
-	 * picked.
-=======
 	 * @param groupId group id of the stub
 	 * @param artifactId artifact id of the stub
 	 * @return the rule with port
->>>>>>> 8bbe6945
 	 */
 	PortStubRunnerRuleOptions downloadStub(String groupId, String artifactId);
 
@@ -174,40 +139,24 @@
 	StubRunnerRule withMappingsOutputFolder(String mappingsOutputFolder);
 
 	/**
-<<<<<<< HEAD
-	 * If set to {@code false} will NOT delete stubs from a temporary folder after running
-	 * tests
-=======
 	 * @param deleteStubsAfterTest If set to {@code false} will NOT delete stubs from a
 	 * temporary folder after running tests
 	 * @return the rule
->>>>>>> 8bbe6945
 	 */
 	StubRunnerRule withDeleteStubsAfterTest(boolean deleteStubsAfterTest);
 
 	/**
-<<<<<<< HEAD
-	 * Map of properties that can be passed to custom
-	 * {@link org.springframework.cloud.contract.stubrunner.StubDownloaderBuilder}
-=======
 	 * @param properties Map of properties that can be passed to custom
 	 * {@link org.springframework.cloud.contract.stubrunner.StubDownloaderBuilder}
 	 * @return the rule
->>>>>>> 8bbe6945
 	 */
 	StubRunnerRule withProperties(Map<String, String> properties);
 
 	/**
-<<<<<<< HEAD
-	 * Configuration for an HTTP server stub
-	 */
-	StubRunnerRule withHttpServerStubConfigurer(Class<? extends HttpServerStubConfigurer> httpServerStubConfigurer);
-=======
 	 * @param httpServerStubConfigurer Configuration for an HTTP server stub
 	 * @return the rule
 	 */
 	StubRunnerRule withHttpServerStubConfigurer(
 			Class<? extends HttpServerStubConfigurer> httpServerStubConfigurer);
->>>>>>> 8bbe6945
 
 }