/*
 * Copyright 2012-2015 the original author or authors.
 *
 * Licensed under the Apache License, Version 2.0 (the "License");
 * you may not use this file except in compliance with the License.
 * You may obtain a copy of the License at
 *
 *      http://www.apache.org/licenses/LICENSE-2.0
 *
 * Unless required by applicable law or agreed to in writing, software
 * distributed under the License is distributed on an "AS IS" BASIS,
 * WITHOUT WARRANTIES OR CONDITIONS OF ANY KIND, either express or implied.
 * See the License for the specific language governing permissions and
 * limitations under the License.
 */

package org.springframework.cloud.contract.stubrunner.spring;

import java.lang.annotation.Documented;
import java.lang.annotation.ElementType;
import java.lang.annotation.Retention;
import java.lang.annotation.RetentionPolicy;
import java.lang.annotation.Target;

import org.springframework.boot.autoconfigure.ImportAutoConfiguration;
import org.springframework.boot.test.autoconfigure.properties.PropertyMapping;
import org.springframework.boot.test.autoconfigure.properties.SkipPropertyMapping;
import org.springframework.cloud.contract.stubrunner.HttpServerStubConfigurer;
<<<<<<< HEAD
=======
import org.springframework.cloud.contract.stubrunner.HttpServerStubConfigurer.NoOpHttpServerStubConfigurer;
>>>>>>> 8bbe6945
import org.springframework.cloud.contract.verifier.messaging.boot.AutoConfigureMessageVerifier;

/**
 * @author Dave Syer
 *
 */
@Target(ElementType.TYPE)
@Retention(RetentionPolicy.RUNTIME)
@Documented
@ImportAutoConfiguration
@AutoConfigureMessageVerifier
@PropertyMapping(value = "stubrunner", skip = SkipPropertyMapping.ON_DEFAULT_VALUE)
public @interface AutoConfigureStubRunner {

	/**
	 * @return Min value of a port for the automatically started WireMock server.
	 */
	int minPort() default 10000;

	/**
	 * @return Max value of a port for the automatically started WireMock server.
	 */
	int maxPort() default 15000;

	/**
	 * @return The repository root to use (where the stubs should be downloaded from).
	 */
	String repositoryRoot() default "";

	/**
<<<<<<< HEAD
	 * The ids of the stubs to run in "ivy" notation
=======
	 * @return The ids of the stubs to run in "ivy" notation
>>>>>>> 8bbe6945
	 * ([groupId]:artifactId[:version][:classifier][:port]). {@code groupId},
	 * {@code version}, {@code classifier} and {@code port} can be optional.
	 */
	String[] ids() default {};

	/**
	 * @return The classifier to use by default in ivy co-ordinates for a stub.
	 */
	String classifier() default "stubs";

	/**
	 * On the producer side the consumers can have a folder that contains contracts
	 * related only to them. By setting the flag to {@code true} we no longer register all
	 * stubs but only those that correspond to the consumer application's name. In other
	 * words we'll scan the path of every stub and if it contains the name of the consumer
	 * in the path only then will it get registered.
	 *
	 * Let's look at this example. Let's assume that we have a producer called {@code foo}
	 * and two consumers {@code baz} and {@code bar}. On the {@code foo} producer side the
	 * contracts would look like this
	 * {@code src/test/resources/contracts/baz-service/some/contracts/...} and
	 * {@code src/test/resources/contracts/bar-service/some/contracts/...}.
	 *
	 * Then when the consumer with {@code spring.application.name} or the
	 * {@link AutoConfigureStubRunner#consumerName()} annotation parameter set to
	 * {@code baz-service} will define the test setup as follows
	 * {@code @AutoConfigureStubRunner(ids = "com.example:foo:+:stubs:8095", stubsPerConsumer=true)}
	 * then only the stubs registered under
	 * {@code src/test/resources/contracts/baz-service/some/contracts/...} will get
	 * registered and those under
	 * {@code src/test/resources/contracts/bar-service/some/contracts/...} will get
	 * ignored.
<<<<<<< HEAD
	 *
	 * @see <a href=
	 * "https://github.com/spring-cloud/spring-cloud-contract/issues/224">issue 224</a>
=======
>>>>>>> 8bbe6945
	 *
	 * @see <a href=
	 * "https://github.com/spring-cloud/spring-cloud-contract/issues/224">issue 224</a>
	 * @return {@code true} to turn on the feature
	 */
	boolean stubsPerConsumer() default false;

	/**
	 * You can override the default {@code spring.application.name} of this field by
	 * setting a value to this parameter.
	 *
	 * @see <a href=
	 * "https://github.com/spring-cloud/spring-cloud-contract/issues/224">issue 224</a>
<<<<<<< HEAD
=======
	 * @return name of this application
>>>>>>> 8bbe6945
	 */
	String consumerName() default "";

	/**
	 * For debugging purposes you can output the registered mappings to a given folder.
	 * Each HTTP server stub will have its own subfolder where all the mappings will get
	 * stored.
	 *
	 * @see <a href=
	 * "https://github.com/spring-cloud/spring-cloud-contract/issues/355">issue 355</a>
<<<<<<< HEAD
=======
	 * @return where the mappings output should be stored
>>>>>>> 8bbe6945
	 */
	String mappingsOutputFolder() default "";

	/**
	 * The way stubs should be found and registered. Defaults to
	 * {@link StubRunnerProperties.StubsMode#CLASSPATH}.
	 * @return the type of stubs mode
	 */
	StubRunnerProperties.StubsMode stubsMode() default StubRunnerProperties.StubsMode.CLASSPATH;

	/**
<<<<<<< HEAD
	 * Properties in form {@literal key=value}
=======
	 * Properties in form {@literal key=value}.
>>>>>>> 8bbe6945
	 * @return the properties to add
	 */
	String[] properties() default {};

	/**
	 * @return If set to {@code false} will NOT delete stubs from a temporary folder after
	 * running tests
	 */
	boolean deleteStubsAfterTest() default true;

	/**
<<<<<<< HEAD
	 * Configuration for an HTTP server stub
	 * @return class that allows to perform additional HTTP server stub configuration
	 */
	Class<? extends HttpServerStubConfigurer> httpServerStubConfigurer()
			default HttpServerStubConfigurer.NoOpHttpServerStubConfigurer.class;
=======
	 * Configuration for an HTTP server stub.
	 * @return class that allows to perform additional HTTP server stub configuration
	 */
	Class<? extends HttpServerStubConfigurer> httpServerStubConfigurer() default NoOpHttpServerStubConfigurer.class;

>>>>>>> 8bbe6945
}<|MERGE_RESOLUTION|>--- conflicted
+++ resolved
@@ -26,10 +26,7 @@
 import org.springframework.boot.test.autoconfigure.properties.PropertyMapping;
 import org.springframework.boot.test.autoconfigure.properties.SkipPropertyMapping;
 import org.springframework.cloud.contract.stubrunner.HttpServerStubConfigurer;
-<<<<<<< HEAD
-=======
 import org.springframework.cloud.contract.stubrunner.HttpServerStubConfigurer.NoOpHttpServerStubConfigurer;
->>>>>>> 8bbe6945
 import org.springframework.cloud.contract.verifier.messaging.boot.AutoConfigureMessageVerifier;
 
 /**
@@ -60,11 +57,7 @@
 	String repositoryRoot() default "";
 
 	/**
-<<<<<<< HEAD
-	 * The ids of the stubs to run in "ivy" notation
-=======
 	 * @return The ids of the stubs to run in "ivy" notation
->>>>>>> 8bbe6945
 	 * ([groupId]:artifactId[:version][:classifier][:port]). {@code groupId},
 	 * {@code version}, {@code classifier} and {@code port} can be optional.
 	 */
@@ -97,12 +90,6 @@
 	 * registered and those under
 	 * {@code src/test/resources/contracts/bar-service/some/contracts/...} will get
 	 * ignored.
-<<<<<<< HEAD
-	 *
-	 * @see <a href=
-	 * "https://github.com/spring-cloud/spring-cloud-contract/issues/224">issue 224</a>
-=======
->>>>>>> 8bbe6945
 	 *
 	 * @see <a href=
 	 * "https://github.com/spring-cloud/spring-cloud-contract/issues/224">issue 224</a>
@@ -116,10 +103,7 @@
 	 *
 	 * @see <a href=
 	 * "https://github.com/spring-cloud/spring-cloud-contract/issues/224">issue 224</a>
-<<<<<<< HEAD
-=======
 	 * @return name of this application
->>>>>>> 8bbe6945
 	 */
 	String consumerName() default "";
 
@@ -130,10 +114,7 @@
 	 *
 	 * @see <a href=
 	 * "https://github.com/spring-cloud/spring-cloud-contract/issues/355">issue 355</a>
-<<<<<<< HEAD
-=======
 	 * @return where the mappings output should be stored
->>>>>>> 8bbe6945
 	 */
 	String mappingsOutputFolder() default "";
 
@@ -145,11 +126,7 @@
 	StubRunnerProperties.StubsMode stubsMode() default StubRunnerProperties.StubsMode.CLASSPATH;
 
 	/**
-<<<<<<< HEAD
-	 * Properties in form {@literal key=value}
-=======
 	 * Properties in form {@literal key=value}.
->>>>>>> 8bbe6945
 	 * @return the properties to add
 	 */
 	String[] properties() default {};
@@ -161,17 +138,9 @@
 	boolean deleteStubsAfterTest() default true;
 
 	/**
-<<<<<<< HEAD
-	 * Configuration for an HTTP server stub
-	 * @return class that allows to perform additional HTTP server stub configuration
-	 */
-	Class<? extends HttpServerStubConfigurer> httpServerStubConfigurer()
-			default HttpServerStubConfigurer.NoOpHttpServerStubConfigurer.class;
-=======
 	 * Configuration for an HTTP server stub.
 	 * @return class that allows to perform additional HTTP server stub configuration
 	 */
 	Class<? extends HttpServerStubConfigurer> httpServerStubConfigurer() default NoOpHttpServerStubConfigurer.class;
 
->>>>>>> 8bbe6945
 }