/*
 * Copyright 2013-2019 the original author or authors.
 *
 * Licensed under the Apache License, Version 2.0 (the "License");
 * you may not use this file except in compliance with the License.
 * You may obtain a copy of the License at
 *
 *      http://www.apache.org/licenses/LICENSE-2.0
 *
 * Unless required by applicable law or agreed to in writing, software
 * distributed under the License is distributed on an "AS IS" BASIS,
 * WITHOUT WARRANTIES OR CONDITIONS OF ANY KIND, either express or implied.
 * See the License for the specific language governing permissions and
 * limitations under the License.
 */

package org.springframework.cloud.contract.stubrunner.messaging.stream

import spock.lang.Specification

import org.springframework.cloud.contract.spec.Contract
import org.springframework.http.MediaType
import org.springframework.messaging.Message

/**
 * @author Marcin Grzejszczak
 */
class StubRunnerStreamMessageSelectorSpec extends Specification {
	Message message = Mock(Message)

	def "should return false if headers don't match"() {
		given:
			Contract dsl = Contract.make {
				input {
					messageFrom "foo"
					messageBody(foo: "bar")
					messageHeaders {
						header("foo", $(c(regex("[0-9]{3}")), p(123)))
					}
				}
			}
		and:
			StubRunnerStreamMessageSelector predicate = new StubRunnerStreamMessageSelector(dsl)
			message.headers >> [
					foo: "non matching stuff"
			]
		expect:
			!predicate.accept(message)
	}

	def "should return false if headers match and body doesn't"() {
		given:
			Contract dsl = Contract.make {
				input {
					messageFrom "foo"
					messageHeaders {
						header("foo", 123)
					}
					messageBody(foo: $(c(regex("[0-9]{3}")), p(123)))
				}
			}
		and:
			StubRunnerStreamMessageSelector predicate = new StubRunnerStreamMessageSelector(dsl)
			message.headers >> [
					foo: 123
			]
			message.payload >> [
					foo: "non matching stuff"
			]
		expect:
			!predicate.accept(message)
	}

	def "should return false if headers match and body doesn't when it's using matchers"() {
		given:
			Contract dsl = Contract.make {
				input {
					messageFrom "foo"
					messageHeaders {
						header("foo", 123)
					}
					messageBody(foo: "non matching stuff")
					bodyMatchers {
						jsonPath('$.foo', byRegex("[0-9]{3}"))
					}
				}
			}
		and:
			StubRunnerStreamMessageSelector predicate = new StubRunnerStreamMessageSelector(dsl)
			message.headers >> [
					foo: 123
			]
			message.payload >> [
					foo: "non matching stuff"
			]
		expect:
			!predicate.accept(message)
	}

	def "should return true if headers and body match"() {
		given:
			Contract dsl = Contract.make {
				input {
					messageFrom "foo"
					messageHeaders {
						header("foo", 123)
						header("bar", "bar")
						messagingContentType(applicationJsonUtf8())
						header("regex", regex("234"))
					}
					messageBody(foo: $(c(regex("[0-9]{3}")), p(123)))
				}
			}
		and:
			StubRunnerStreamMessageSelector predicate = new StubRunnerStreamMessageSelector(dsl)
			message.headers >> [
					foo        : 123,
					bar        : "bar",
					contentType: MediaType.APPLICATION_JSON_UTF8,
					regex      : 234
			]
			message.payload >> [
					foo: 123
			]
		expect:
			predicate.accept(message)
	}

	def "should return true if headers and text body matches"() {
		given:
			Contract dsl = Contract.make {
				input {
					messageFrom "foo"
					messageHeaders {
						header("foo", 123)
						messagingContentType(textPlain())
					}
					messageBody($(c(regex("[0-9]{3}")), p("123")))
				}
			}
		and:
			StubRunnerStreamMessageSelector predicate = new StubRunnerStreamMessageSelector(dsl)
			message.headers >> [
<<<<<<< HEAD
					foo: 123,
=======
					foo        : 123,
>>>>>>> 8bbe6945
					contentType: "text/plain"
			]
			message.payload >> "123"
		expect:
			predicate.accept(message)
	}

	def "should return true if headers and byte body matches"() {
		given:
			Contract dsl = Contract.make {
				input {
					messageFrom "foo"
					messageHeaders {
						header("foo", 123)
						messagingContentType(applicationOctetStream())
					}
					messageBody(fileAsBytes("request.pdf"))
				}
			}
		and:
			StubRunnerStreamMessageSelector predicate = new StubRunnerStreamMessageSelector(dsl)
			message.headers >> [
<<<<<<< HEAD
					foo: 123,
=======
					foo        : 123,
>>>>>>> 8bbe6945
					contentType: "application/octet-stream"
			]
			message.payload >> StubRunnerStreamMessageSelectorSpec.getResource("/request.pdf").bytes
		expect:
			predicate.accept(message)
	}

	def "should return false if byte body types don't match for binary"() {
		given:
			Contract dsl = Contract.make {
				input {
					messageFrom "foo"
					messageHeaders {
						header("foo", 123)
						messagingContentType(applicationOctetStream())
					}
					messageBody(fileAsBytes("request.pdf"))
				}
			}
		and:
			StubRunnerStreamMessageSelector predicate = new StubRunnerStreamMessageSelector(dsl)
			message.headers >> [
<<<<<<< HEAD
					foo: 123,
=======
					foo        : 123,
>>>>>>> 8bbe6945
					contentType: "application/octet-stream"
			]
			message.payload >> "hello world"
		expect:
			!predicate.accept(message)
	}

	def "should return true if headers and body using matchers match"() {
		given:
			Contract dsl = Contract.make {
				input {
					messageFrom "foo"
					messageHeaders {
						header("foo", 123)
					}
					messageBody(foo: 123)
					bodyMatchers {
						jsonPath('$.foo', byRegex("[0-9]{3}"))
					}
				}
			}
		and:
			StubRunnerStreamMessageSelector predicate = new StubRunnerStreamMessageSelector(dsl)
			message.headers >> [
					foo: 123
			]
			message.payload >> [
					foo: 123
			]
		expect:
			predicate.accept(message)
	}
}<|MERGE_RESOLUTION|>--- conflicted
+++ resolved
@@ -141,11 +141,7 @@
 		and:
 			StubRunnerStreamMessageSelector predicate = new StubRunnerStreamMessageSelector(dsl)
 			message.headers >> [
-<<<<<<< HEAD
-					foo: 123,
-=======
-					foo        : 123,
->>>>>>> 8bbe6945
+					foo        : 123,
 					contentType: "text/plain"
 			]
 			message.payload >> "123"
@@ -168,11 +164,7 @@
 		and:
 			StubRunnerStreamMessageSelector predicate = new StubRunnerStreamMessageSelector(dsl)
 			message.headers >> [
-<<<<<<< HEAD
-					foo: 123,
-=======
-					foo        : 123,
->>>>>>> 8bbe6945
+					foo        : 123,
 					contentType: "application/octet-stream"
 			]
 			message.payload >> StubRunnerStreamMessageSelectorSpec.getResource("/request.pdf").bytes
@@ -195,11 +187,7 @@
 		and:
 			StubRunnerStreamMessageSelector predicate = new StubRunnerStreamMessageSelector(dsl)
 			message.headers >> [
-<<<<<<< HEAD
-					foo: 123,
-=======
-					foo        : 123,
->>>>>>> 8bbe6945
+					foo        : 123,
 					contentType: "application/octet-stream"
 			]
 			message.payload >> "hello world"
