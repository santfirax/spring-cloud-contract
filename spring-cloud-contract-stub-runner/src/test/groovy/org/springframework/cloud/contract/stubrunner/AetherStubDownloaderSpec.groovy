package org.springframework.cloud.contract.stubrunner

import io.specto.hoverfly.junit.HoverflyRule
import org.eclipse.aether.RepositorySystemSession
import org.junit.Rule
<<<<<<< HEAD
import spock.lang.Specification
import spock.util.environment.RestoreSystemProperties

import org.springframework.cloud.contract.stubrunner.spring.StubRunnerProperties
=======
import spock.lang.Ignore
import spock.lang.Specification
import spock.util.environment.RestoreSystemProperties

>>>>>>> c8ec61c1
import org.springframework.util.ResourceUtils

class AetherStubDownloaderSpec extends Specification {

<<<<<<< HEAD
    @Rule
    HoverflyRule hoverflyRule = HoverflyRule.inSimulationMode("simulation.json")

    def 'Should throw an exception when artifact not found'() {
        given:
        StubRunnerOptions stubRunnerOptions = new StubRunnerOptionsBuilder()
            .withStubsMode(StubRunnerProperties.StubsMode.LOCAL)
            .build()

        AetherStubDownloader aetherStubDownloader = new AetherStubDownloader(stubRunnerOptions)

        when:
        def jar = aetherStubDownloader.downloadAndUnpackStubJar(new StubConfiguration("non.existing.group", "missing-artifact-id", "1.0-SNAPSHOT"))

        then:
        IllegalStateException e = thrown(IllegalStateException)
        e.message.contains("Exception occurred while trying to download a stub for group")
    }

    def 'Should throw an exception when a jar is in local m2 and not in remote repo'() {
        given:
        StubRunnerOptions stubRunnerOptions = new StubRunnerOptionsBuilder()
            .withStubsMode(StubRunnerProperties.StubsMode.REMOTE)
            .withStubRepositoryRoot("https://test.jfrog.io/test/libs-snapshot-local")
            .build()

        AetherStubDownloader aetherStubDownloader = new AetherStubDownloader(stubRunnerOptions)

        when:
        def jar = aetherStubDownloader.downloadAndUnpackStubJar(new StubConfiguration("org.springframework.cloud", "spring-cloud-contract-spec", "+", ""))

        then:
            IllegalStateException e = thrown(IllegalStateException)
            e.message.contains("The artifact was found in the local repository but you have explicitly stated that it should be downloaded from a remote one")
    }

    @RestoreSystemProperties
    def 'Should use local repository from settings.xml'() {
        given:
        File tempSettings = File.createTempFile("settings", ".xml")
        def m2repoFolder = 'm2repo' + File.separator + 'repository'
        tempSettings.text = '<settings><localRepository>' +
                ResourceUtils.getFile(ResourceUtils.CLASSPATH_URL_PREFIX + m2repoFolder).getAbsolutePath() + '</localRepository></settings>'
        System.setProperty("org.apache.maven.user-settings", tempSettings.getAbsolutePath())
        RepositorySystemSession repositorySystemSession =
                AetherFactories.newSession(AetherFactories.newRepositorySystem(), true);

        and:
        StubRunnerOptions stubRunnerOptions = new StubRunnerOptionsBuilder()
                .withStubsMode(StubRunnerProperties.StubsMode.LOCAL)
                .build()
        AetherStubDownloader aetherStubDownloader = new AetherStubDownloader(stubRunnerOptions)

        when:
        def jar = aetherStubDownloader.downloadAndUnpackStubJar(
                new StubConfiguration("org.springframework.cloud.contract.verifier.stubs",
                        "bootService", "0.0.1-SNAPSHOT"))

        then:
        jar != null
        repositorySystemSession.getLocalRepository().getBasedir().getAbsolutePath().endsWith(m2repoFolder)
    }
=======
	@Rule
	HoverflyRule hoverflyRule = HoverflyRule.inSimulationMode("simulation.json")

	// CI tools sometimes can't reach the `test.jfrog.io` address
	// @IgnoreIf({ Boolean.valueOf(env['CI']) })
	@Ignore("There's sth wrong with the test jfrog API")
	def 'Should be able to download from a repository using username and password authentication'() {
		given:
			StubRunnerOptions stubRunnerOptions = new StubRunnerOptionsBuilder()
					.withUsername("andrew.morgan")
					.withPassword("k+hbZp8rpolRucXB09dGE/CxPXxidQryQUYSGbeo6JE=")
					.withProxy("localhost", hoverflyRule.proxyPort)
					.withStubRepositoryRoot("https://test.jfrog.io/test/libs-snapshot-local")
					.build()

			AetherStubDownloader aetherStubDownloader = new AetherStubDownloader(stubRunnerOptions)

		when:
			def jar = aetherStubDownloader.downloadAndUnpackStubJar(new StubConfiguration("io.test", "test-simulations-svc", "1.0-SNAPSHOT"))

		then:
			jar != null
	}

	def 'Should throw an exception when artifact not found'() {
		given:
			StubRunnerOptions stubRunnerOptions = new StubRunnerOptionsBuilder()
					.withWorkOffline(true)
					.build()

			AetherStubDownloader aetherStubDownloader = new AetherStubDownloader(stubRunnerOptions)

		when:
			def jar = aetherStubDownloader.downloadAndUnpackStubJar(new StubConfiguration("non.existing.group", "missing-artifact-id", "1.0-SNAPSHOT"))

		then:
			IllegalStateException e = thrown(IllegalStateException)
			e.message.contains("Exception occurred while trying to download a stub for group")
	}

	def 'Should throw an exception when a jar is in local m2 and not in remote repo'() {
		given:
			StubRunnerOptions stubRunnerOptions = new StubRunnerOptionsBuilder()
					.withStubRepositoryRoot("https://test.jfrog.io/test/libs-snapshot-local")
					.build()

			AetherStubDownloader aetherStubDownloader = new AetherStubDownloader(stubRunnerOptions)

		when:
			def jar = aetherStubDownloader.downloadAndUnpackStubJar(new StubConfiguration("org.springframework.cloud", "spring-cloud-contract-spec", "+", ""))

		then:
			IllegalStateException e = thrown(IllegalStateException)
			e.message.contains("The artifact was found in the local repository but you have explicitly stated that it should be downloaded from a remote one")
	}

	@RestoreSystemProperties
	def 'Should not throw an exception when a jar is in local m2 and not in remote repo and system property disabled snapshot check'() {
		given:
			StubRunnerOptions stubRunnerOptions = new StubRunnerOptionsBuilder()
					.withStubRepositoryRoot("https://test.jfrog.io/test/libs-snapshot-local")
					.build()

			AetherStubDownloader aetherStubDownloader = new AetherStubDownloader(stubRunnerOptions)

		and:
			System.properties.setProperty("stubrunner.snapshot-check-skip", "true")

		when:
			def jar = aetherStubDownloader.downloadAndUnpackStubJar(new StubConfiguration("org.springframework.cloud", "spring-cloud-contract-spec", "+", ""))

		then:
			jar != null
	}

	def 'Should not throw an exception when a jar is in local m2 and not in remote repo and env property disabled snapshot check'() {
		given:
			StubRunnerOptions stubRunnerOptions = new StubRunnerOptionsBuilder()
					.withStubRepositoryRoot("https://test.jfrog.io/test/libs-snapshot-local")
					.build()

			AetherStubDownloader aetherStubDownloader = new AetherStubDownloader(stubRunnerOptions) {
				@Override
				String getSkipSnapEnvProp() {
					return "true"
				}
			}

		when:
			def jar = aetherStubDownloader.downloadAndUnpackStubJar(new StubConfiguration("org.springframework.cloud", "spring-cloud-contract-spec", "+", ""))

		then:
			jar != null
	}

	@RestoreSystemProperties
	def 'Should use local repository from settings.xml'() {
		given:
			File tempSettings = File.createTempFile("settings", ".xml")
			def m2repoFolder = 'm2repo' + File.separator + 'repository'
			tempSettings.text = '<settings><localRepository>' +
					ResourceUtils.getFile(ResourceUtils.CLASSPATH_URL_PREFIX + m2repoFolder).getAbsolutePath() + '</localRepository></settings>'
			System.setProperty("org.apache.maven.user-settings", tempSettings.getAbsolutePath())
			RepositorySystemSession repositorySystemSession =
					AetherFactories.newSession(AetherFactories.newRepositorySystem(), true);

		and:
			StubRunnerOptions stubRunnerOptions = new StubRunnerOptionsBuilder()
					.withWorkOffline(true)
					.build()
			AetherStubDownloader aetherStubDownloader = new AetherStubDownloader(stubRunnerOptions)

		when:
			def jar = aetherStubDownloader.downloadAndUnpackStubJar(
					new StubConfiguration("org.springframework.cloud.contract.verifier.stubs",
							"bootService", "0.0.1-SNAPSHOT"))

		then:
			jar != null
			repositorySystemSession.getLocalRepository().getBasedir().getAbsolutePath().endsWith(m2repoFolder)
	}
>>>>>>> c8ec61c1
}<|MERGE_RESOLUTION|>--- conflicted
+++ resolved
@@ -3,113 +3,21 @@
 import io.specto.hoverfly.junit.HoverflyRule
 import org.eclipse.aether.RepositorySystemSession
 import org.junit.Rule
-<<<<<<< HEAD
 import spock.lang.Specification
 import spock.util.environment.RestoreSystemProperties
 
 import org.springframework.cloud.contract.stubrunner.spring.StubRunnerProperties
-=======
-import spock.lang.Ignore
-import spock.lang.Specification
-import spock.util.environment.RestoreSystemProperties
-
->>>>>>> c8ec61c1
 import org.springframework.util.ResourceUtils
 
 class AetherStubDownloaderSpec extends Specification {
 
-<<<<<<< HEAD
-    @Rule
-    HoverflyRule hoverflyRule = HoverflyRule.inSimulationMode("simulation.json")
-
-    def 'Should throw an exception when artifact not found'() {
-        given:
-        StubRunnerOptions stubRunnerOptions = new StubRunnerOptionsBuilder()
-            .withStubsMode(StubRunnerProperties.StubsMode.LOCAL)
-            .build()
-
-        AetherStubDownloader aetherStubDownloader = new AetherStubDownloader(stubRunnerOptions)
-
-        when:
-        def jar = aetherStubDownloader.downloadAndUnpackStubJar(new StubConfiguration("non.existing.group", "missing-artifact-id", "1.0-SNAPSHOT"))
-
-        then:
-        IllegalStateException e = thrown(IllegalStateException)
-        e.message.contains("Exception occurred while trying to download a stub for group")
-    }
-
-    def 'Should throw an exception when a jar is in local m2 and not in remote repo'() {
-        given:
-        StubRunnerOptions stubRunnerOptions = new StubRunnerOptionsBuilder()
-            .withStubsMode(StubRunnerProperties.StubsMode.REMOTE)
-            .withStubRepositoryRoot("https://test.jfrog.io/test/libs-snapshot-local")
-            .build()
-
-        AetherStubDownloader aetherStubDownloader = new AetherStubDownloader(stubRunnerOptions)
-
-        when:
-        def jar = aetherStubDownloader.downloadAndUnpackStubJar(new StubConfiguration("org.springframework.cloud", "spring-cloud-contract-spec", "+", ""))
-
-        then:
-            IllegalStateException e = thrown(IllegalStateException)
-            e.message.contains("The artifact was found in the local repository but you have explicitly stated that it should be downloaded from a remote one")
-    }
-
-    @RestoreSystemProperties
-    def 'Should use local repository from settings.xml'() {
-        given:
-        File tempSettings = File.createTempFile("settings", ".xml")
-        def m2repoFolder = 'm2repo' + File.separator + 'repository'
-        tempSettings.text = '<settings><localRepository>' +
-                ResourceUtils.getFile(ResourceUtils.CLASSPATH_URL_PREFIX + m2repoFolder).getAbsolutePath() + '</localRepository></settings>'
-        System.setProperty("org.apache.maven.user-settings", tempSettings.getAbsolutePath())
-        RepositorySystemSession repositorySystemSession =
-                AetherFactories.newSession(AetherFactories.newRepositorySystem(), true);
-
-        and:
-        StubRunnerOptions stubRunnerOptions = new StubRunnerOptionsBuilder()
-                .withStubsMode(StubRunnerProperties.StubsMode.LOCAL)
-                .build()
-        AetherStubDownloader aetherStubDownloader = new AetherStubDownloader(stubRunnerOptions)
-
-        when:
-        def jar = aetherStubDownloader.downloadAndUnpackStubJar(
-                new StubConfiguration("org.springframework.cloud.contract.verifier.stubs",
-                        "bootService", "0.0.1-SNAPSHOT"))
-
-        then:
-        jar != null
-        repositorySystemSession.getLocalRepository().getBasedir().getAbsolutePath().endsWith(m2repoFolder)
-    }
-=======
 	@Rule
 	HoverflyRule hoverflyRule = HoverflyRule.inSimulationMode("simulation.json")
-
-	// CI tools sometimes can't reach the `test.jfrog.io` address
-	// @IgnoreIf({ Boolean.valueOf(env['CI']) })
-	@Ignore("There's sth wrong with the test jfrog API")
-	def 'Should be able to download from a repository using username and password authentication'() {
-		given:
-			StubRunnerOptions stubRunnerOptions = new StubRunnerOptionsBuilder()
-					.withUsername("andrew.morgan")
-					.withPassword("k+hbZp8rpolRucXB09dGE/CxPXxidQryQUYSGbeo6JE=")
-					.withProxy("localhost", hoverflyRule.proxyPort)
-					.withStubRepositoryRoot("https://test.jfrog.io/test/libs-snapshot-local")
-					.build()
-
-			AetherStubDownloader aetherStubDownloader = new AetherStubDownloader(stubRunnerOptions)
-
-		when:
-			def jar = aetherStubDownloader.downloadAndUnpackStubJar(new StubConfiguration("io.test", "test-simulations-svc", "1.0-SNAPSHOT"))
-
-		then:
-			jar != null
-	}
 
 	def 'Should throw an exception when artifact not found'() {
 		given:
 			StubRunnerOptions stubRunnerOptions = new StubRunnerOptionsBuilder()
-					.withWorkOffline(true)
+					.withStubsMode(StubRunnerProperties.StubsMode.LOCAL)
 					.build()
 
 			AetherStubDownloader aetherStubDownloader = new AetherStubDownloader(stubRunnerOptions)
@@ -125,6 +33,7 @@
 	def 'Should throw an exception when a jar is in local m2 and not in remote repo'() {
 		given:
 			StubRunnerOptions stubRunnerOptions = new StubRunnerOptionsBuilder()
+					.withStubsMode(StubRunnerProperties.StubsMode.REMOTE)
 					.withStubRepositoryRoot("https://test.jfrog.io/test/libs-snapshot-local")
 					.build()
 
@@ -142,13 +51,13 @@
 	def 'Should not throw an exception when a jar is in local m2 and not in remote repo and system property disabled snapshot check'() {
 		given:
 			StubRunnerOptions stubRunnerOptions = new StubRunnerOptionsBuilder()
+					.withStubsMode(StubRunnerProperties.StubsMode.REMOTE)
 					.withStubRepositoryRoot("https://test.jfrog.io/test/libs-snapshot-local")
 					.build()
-
-			AetherStubDownloader aetherStubDownloader = new AetherStubDownloader(stubRunnerOptions)
+			System.properties.setProperty("stubrunner.snapshot-check-skip", "true")
 
 		and:
-			System.properties.setProperty("stubrunner.snapshot-check-skip", "true")
+			AetherStubDownloader aetherStubDownloader = new AetherStubDownloader(stubRunnerOptions)
 
 		when:
 			def jar = aetherStubDownloader.downloadAndUnpackStubJar(new StubConfiguration("org.springframework.cloud", "spring-cloud-contract-spec", "+", ""))
@@ -157,9 +66,35 @@
 			jar != null
 	}
 
+	@RestoreSystemProperties
+	def 'Should throw an exception when a jar is in local m2 and not in remote repo and system property disabled takes precedence over env'() {
+		given:
+			StubRunnerOptions stubRunnerOptions = new StubRunnerOptionsBuilder()
+					.withStubsMode(StubRunnerProperties.StubsMode.REMOTE)
+					.withStubRepositoryRoot("https://test.jfrog.io/test/libs-snapshot-local")
+					.build()
+			System.properties.setProperty("stubrunner.snapshot-check-skip", "false")
+
+		and:
+			AetherStubDownloader aetherStubDownloader = new AetherStubDownloader(stubRunnerOptions)  {
+				@Override
+				String getSkipSnapEnvProp() {
+					return "true"
+				}
+			}
+
+		when:
+			def jar = aetherStubDownloader.downloadAndUnpackStubJar(new StubConfiguration("org.springframework.cloud", "spring-cloud-contract-spec", "+", ""))
+
+		then:
+			IllegalStateException e = thrown(IllegalStateException)
+			e.message.contains("The artifact was found in the local repository but you have explicitly stated that it should be downloaded from a remote one")
+	}
+
 	def 'Should not throw an exception when a jar is in local m2 and not in remote repo and env property disabled snapshot check'() {
 		given:
 			StubRunnerOptions stubRunnerOptions = new StubRunnerOptionsBuilder()
+					.withStubsMode(StubRunnerProperties.StubsMode.REMOTE)
 					.withStubRepositoryRoot("https://test.jfrog.io/test/libs-snapshot-local")
 					.build()
 
@@ -169,6 +104,23 @@
 					return "true"
 				}
 			}
+
+		when:
+			def jar = aetherStubDownloader.downloadAndUnpackStubJar(new StubConfiguration("org.springframework.cloud", "spring-cloud-contract-spec", "+", ""))
+
+		then:
+			jar != null
+	}
+
+	def 'Should not throw an exception when a jar is in local m2 and not in remote repo and option disabled snapshot check'() {
+		given:
+			StubRunnerOptions stubRunnerOptions = new StubRunnerOptionsBuilder()
+					.withStubsMode(StubRunnerProperties.StubsMode.REMOTE)
+					.withStubRepositoryRoot("https://test.jfrog.io/test/libs-snapshot-local")
+					.withSnapshotCheckSkip(true)
+					.build()
+
+			AetherStubDownloader aetherStubDownloader = new AetherStubDownloader(stubRunnerOptions)
 
 		when:
 			def jar = aetherStubDownloader.downloadAndUnpackStubJar(new StubConfiguration("org.springframework.cloud", "spring-cloud-contract-spec", "+", ""))
@@ -190,7 +142,7 @@
 
 		and:
 			StubRunnerOptions stubRunnerOptions = new StubRunnerOptionsBuilder()
-					.withWorkOffline(true)
+					.withStubsMode(StubRunnerProperties.StubsMode.LOCAL)
 					.build()
 			AetherStubDownloader aetherStubDownloader = new AetherStubDownloader(stubRunnerOptions)
 
@@ -203,5 +155,4 @@
 			jar != null
 			repositorySystemSession.getLocalRepository().getBasedir().getAbsolutePath().endsWith(m2repoFolder)
 	}
->>>>>>> c8ec61c1
 }