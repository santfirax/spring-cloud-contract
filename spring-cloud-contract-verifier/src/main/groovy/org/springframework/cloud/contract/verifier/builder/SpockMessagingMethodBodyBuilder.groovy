--- conflicted
+++ resolved
@@ -1,9 +1,5 @@
 /*
-<<<<<<< HEAD
- *  Copyright 2013-2019 the original author or authors.
-=======
  * Copyright 2013-2019 the original author or authors.
->>>>>>> 8bbe6945
  *
  * Licensed under the Apache License, Version 2.0 (the "License");
  * you may not use this file except in compliance with the License.
@@ -49,13 +45,8 @@
 class SpockMessagingMethodBodyBuilder extends MessagingMethodBodyBuilder {
 
 	SpockMessagingMethodBodyBuilder(Contract stubDefinition,
-<<<<<<< HEAD
-									ContractVerifierConfigProperties configProperties,
-									GeneratedClassDataForMethod classDataForMethod) {
-=======
 			ContractVerifierConfigProperties configProperties,
 			GeneratedClassDataForMethod classDataForMethod) {
->>>>>>> 8bbe6945
 		super(stubDefinition, configProperties, classDataForMethod)
 	}
 
