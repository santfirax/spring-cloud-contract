<<<<<<< HEAD
=======
/*
 * Copyright 2013-2019 the original author or authors.
 *
 * Licensed under the Apache License, Version 2.0 (the "License");
 * you may not use this file except in compliance with the License.
 * You may obtain a copy of the License at
 *
 *      http://www.apache.org/licenses/LICENSE-2.0
 *
 * Unless required by applicable law or agreed to in writing, software
 * distributed under the License is distributed on an "AS IS" BASIS,
 * WITHOUT WARRANTIES OR CONDITIONS OF ANY KIND, either express or implied.
 * See the License for the specific language governing permissions and
 * limitations under the License.
 */

>>>>>>> 8bbe6945
package org.springframework.cloud.contract.verifier.builder


import org.springframework.cloud.contract.verifier.config.ContractVerifierConfigProperties
<<<<<<< HEAD
import org.springframework.cloud.contract.verifier.file.ContractMetadata 
=======
import org.springframework.cloud.contract.verifier.file.ContractMetadata
>>>>>>> 8bbe6945

/**
 * Builds a single test.
 *
 * @since 1.1.0
 */
trait SingleTestGenerator {

	/**
	 * Creates contents of a single test class in which all test scenarios from
	 * the contract metadata should be placed.
	 *
	 * @param properties                    - properties passed to the plugin
	 * @param listOfFiles                   - list of parsed contracts with additional metadata
	 * @param className                     - the name of the generated test class
	 * @param classPackage                  - the name of the package in which the test class should be stored
	 * @param includedDirectoryRelativePath - relative path to the included directory
	 * @return contents of a single test class
	 * @deprecated use {@link SingleTestGenerator#buildClass(ContractVerifierConfigProperties, Collection, String, GeneratedClassData)}
	 */
	@Deprecated
	abstract String buildClass(ContractVerifierConfigProperties properties,
			Collection<ContractMetadata> listOfFiles, String className, String classPackage, String includedDirectoryRelativePath)

	/**
	 * Creates contents of a single test class in which all test scenarios from
	 * the contract metadata should be placed.
	 *
	 * @param properties                    - properties passed to the plugin
	 * @param listOfFiles                   - list of parsed contracts with additional metadata
	 * @param generatedClassData            - information about the generated class
	 * @param includedDirectoryRelativePath - relative path to the included directory
	 * @return contents of a single test class
	 * @deprecated use{@link SingleTestGenerator#buildClass(ContractVerifierConfigProperties, Collection, String, GeneratedClassData)}
	 */
	@Deprecated
	abstract String buildClass(ContractVerifierConfigProperties properties,
			Collection<ContractMetadata> listOfFiles, String className, String classPackage, String includedDirectoryRelativePath)

	/**
	 * Creates contents of a single test class in which all test scenarios from
	 * the contract metadata should be placed.
	 *
	 * @param properties - properties passed to the plugin
	 * @param listOfFiles - list of parsed contracts with additional metadata
	 * @param generatedClassData - information about the generated class
	 * @param includedDirectoryRelativePath - relative path to the included directory
	 * @return contents of a single test class
	 */
	String buildClass(ContractVerifierConfigProperties properties,
			Collection<ContractMetadata> listOfFiles, String includedDirectoryRelativePath, GeneratedClassData generatedClassData) {
<<<<<<< HEAD
		return buildClass(properties, listOfFiles, generatedClassData.className, generatedClassData.classPackage, includedDirectoryRelativePath)
=======
		String className = generatedClassData.className
		String classPackage = generatedClassData.classPackage
		String path = includedDirectoryRelativePath
		return buildClass(properties, listOfFiles, className, classPackage, path)
>>>>>>> 8bbe6945
	}

	/**
	 * Extension that should be appended to the generated test class. E.g. {@code .java} or {@code .php}
	 *
	 * @param properties - properties passed to the plugin
	 */
	abstract String fileExtension(ContractVerifierConfigProperties properties)

	static class GeneratedClassData {
		public final String className
		public final String classPackage
		public final java.nio.file.Path testClassPath

		GeneratedClassData(String className, String classPackage,
				java.nio.file.Path testClassPath) {
			this.className = className
			this.classPackage = classPackage
			this.testClassPath = testClassPath
		}
	}
}<|MERGE_RESOLUTION|>--- conflicted
+++ resolved
@@ -1,5 +1,3 @@
-<<<<<<< HEAD
-=======
 /*
  * Copyright 2013-2019 the original author or authors.
  *
@@ -16,16 +14,11 @@
  * limitations under the License.
  */
 
->>>>>>> 8bbe6945
 package org.springframework.cloud.contract.verifier.builder
 
 
 import org.springframework.cloud.contract.verifier.config.ContractVerifierConfigProperties
-<<<<<<< HEAD
-import org.springframework.cloud.contract.verifier.file.ContractMetadata 
-=======
 import org.springframework.cloud.contract.verifier.file.ContractMetadata
->>>>>>> 8bbe6945
 
 /**
  * Builds a single test.
@@ -38,25 +31,10 @@
 	 * Creates contents of a single test class in which all test scenarios from
 	 * the contract metadata should be placed.
 	 *
-	 * @param properties                    - properties passed to the plugin
-	 * @param listOfFiles                   - list of parsed contracts with additional metadata
-	 * @param className                     - the name of the generated test class
-	 * @param classPackage                  - the name of the package in which the test class should be stored
-	 * @param includedDirectoryRelativePath - relative path to the included directory
-	 * @return contents of a single test class
-	 * @deprecated use {@link SingleTestGenerator#buildClass(ContractVerifierConfigProperties, Collection, String, GeneratedClassData)}
-	 */
-	@Deprecated
-	abstract String buildClass(ContractVerifierConfigProperties properties,
-			Collection<ContractMetadata> listOfFiles, String className, String classPackage, String includedDirectoryRelativePath)
-
-	/**
-	 * Creates contents of a single test class in which all test scenarios from
-	 * the contract metadata should be placed.
-	 *
-	 * @param properties                    - properties passed to the plugin
-	 * @param listOfFiles                   - list of parsed contracts with additional metadata
-	 * @param generatedClassData            - information about the generated class
+	 * @param properties - properties passed to the plugin
+	 * @param listOfFiles - list of parsed contracts with additional metadata
+	 * @param className - the name of the generated test class
+	 * @param classPackage - the name of the package in which the test class should be stored
 	 * @param includedDirectoryRelativePath - relative path to the included directory
 	 * @return contents of a single test class
 	 * @deprecated use{@link SingleTestGenerator#buildClass(ContractVerifierConfigProperties, Collection, String, GeneratedClassData)}
@@ -77,14 +55,10 @@
 	 */
 	String buildClass(ContractVerifierConfigProperties properties,
 			Collection<ContractMetadata> listOfFiles, String includedDirectoryRelativePath, GeneratedClassData generatedClassData) {
-<<<<<<< HEAD
-		return buildClass(properties, listOfFiles, generatedClassData.className, generatedClassData.classPackage, includedDirectoryRelativePath)
-=======
 		String className = generatedClassData.className
 		String classPackage = generatedClassData.classPackage
 		String path = includedDirectoryRelativePath
 		return buildClass(properties, listOfFiles, className, classPackage, path)
->>>>>>> 8bbe6945
 	}
 
 	/**
