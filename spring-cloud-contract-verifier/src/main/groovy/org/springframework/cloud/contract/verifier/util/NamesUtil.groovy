/*
<<<<<<< HEAD
 *  Copyright 2013-2019 the original author or authors.
=======
 * Copyright 2013-2019 the original author or authors.
>>>>>>> 8bbe6945
 *
 * Licensed under the Apache License, Version 2.0 (the "License");
 * you may not use this file except in compliance with the License.
 * You may obtain a copy of the License at
 *
 *      http://www.apache.org/licenses/LICENSE-2.0
 *
 * Unless required by applicable law or agreed to in writing, software
 * distributed under the License is distributed on an "AS IS" BASIS,
 * WITHOUT WARRANTIES OR CONDITIONS OF ANY KIND, either express or implied.
 * See the License for the specific language governing permissions and
 * limitations under the License.
 */

package org.springframework.cloud.contract.verifier.util

import java.nio.file.FileVisitResult
import java.nio.file.Files
import java.nio.file.Path
import java.nio.file.SimpleFileVisitor
import java.nio.file.attribute.BasicFileAttributes

/**
 * A utility class that helps to convert names
 *
 * @author Jakub Kubrynski, codearte.io
 *
 * @since 1.0.0
 */
class NamesUtil {

	/**
	 * Returns the first element before the last separator presence.
	 * @return empty string if separator is not found.
	 */
	static String beforeLast(String string, String separator) {
		if (string?.indexOf(separator) > -1) {
			return string.substring(0, string.lastIndexOf(separator))
		}
		return ''
	}

	/**
	 * Returns the first element after the last separator presence
	 * @return the provided string if separator is not found.
	 */
	static String afterLast(String string, String separator) {
		if (hasSeparator(string, separator)) {
			return string.substring(string.lastIndexOf(separator) + 1)
		}
		return string
	}

	/**
	 * Returns {@code true} if has a separatot in the string
	 */
	static boolean hasSeparator(String string, String separator) {
		return string?.indexOf(separator) > -1
	}

	/**
	 * Returns the first element after the last dot presence
	 * @return the provided string if separator is not found.
	 */
	static String afterLastDot(String string) {
		return afterLast(string, '.')
	}

	/**
<<<<<<< HEAD
	 * Returns {@code true} if has a dot
=======
	 * @return {@code true} if has a dot
>>>>>>> 8bbe6945
	 */
	static boolean hasDot(String string) {
		return hasSeparator(string, '.')
	}

	/**
<<<<<<< HEAD
	 * Returns the default contract name, resolved from file name, taking
	 * into consideration also the index of contract (for multiple contracts
	 * stored in a single file).
	 *
	 * @param file - file with contracts
	 * @param contracts - collection of contracts
	 * @param counter - given contract index
	 * @return
=======
	 * @param file - file with contracts
	 * @param contracts - collection of contracts
	 * @param counter - given contract index
	 * @return the default contract name, resolved from file name, taking
	 * 	 * into consideration also the index of contract (for multiple contracts
	 * 	 * stored in a single file).
>>>>>>> 8bbe6945
	 */
	static String defaultContractName(File file, Collection contracts, int counter) {
		String tillExtension = file.name.substring(0, file.name.lastIndexOf("."))
		return tillExtension + (counter > 0 || contracts.size() > 1 ? "_" + counter : "")
	}

	/**
	 * Converts a string into a camel case format
	 */
	static String camelCase(String className) {
		if (!className) {
			return className
		}
		String firstChar = className.charAt(0).toLowerCase() as String
		return firstChar + className.substring(1)
	}

	/**
	 * Capitalizes the provided string
	 */
	static String capitalize(String className) {
		if (!className) {
			return className
		}
		String firstChar = className.charAt(0).toUpperCase() as String
		return firstChar + className.substring(1)
	}

	/**
	 * Returns the whole string to the last present dot.
	 * @return input string if there is no dot
	 */
	static String toLastDot(String string) {
		if (string?.indexOf('.') > -1) {
			return string.substring(0, string.lastIndexOf('.'))
		}
		return string
	}

	/**
	 * Converts the Java package notation to a path format
	 */
	static String packageToDirectory(String packageName) {
		return packageName.replace('.' as char, File.separatorChar)
	}

	/**
	 * Converts the path format to a Java package notation
	 */
	static String directoryToPackage(String directory) {
		return directory
				.replace('.', '_')
				.replace(File.separator, '.')
				.replaceAll('\\.([0-9])', '._$1')
				.replaceAll('^([0-9].*)', '_$1')
	}

	/**
	 * Traverses the directories and converts renames illegal folder names
	 * to package names
	 *
	 * @param rootDir - folder from which to start traversing
	 */
	static void recrusiveDirectoryToPackage(File rootDir) {
		try {
			if (!rootDir.exists()) {
				return
			}
			InvalidFolderRenamer renamer = new InvalidFolderRenamer()
			Files.walkFileTree(rootDir.toPath(), renamer)
			renamer.rename()
		}
		catch (IOException ex) {
			throw new IllegalStateException(ex)
		}
	}

	private static class InvalidFolderRenamer extends SimpleFileVisitor<Path> {

		private Deque<FileAndNewName> filesToRename = new ArrayDeque<>()

		@Override
		FileVisitResult preVisitDirectory(Path dir, BasicFileAttributes attrs) {
			String name = dir.toFile().getName()
			String convertedName = directoryToPackage(name)
			if (name != convertedName) {
<<<<<<< HEAD
				this.filesToRename.addFirst(new FileAndNewName(dir.toFile(), convertedName))
=======
				this.filesToRename.
						addFirst(new FileAndNewName(dir.toFile(), convertedName))
>>>>>>> 8bbe6945
			}
			return FileVisitResult.CONTINUE
		}

		void rename() {
			this.filesToRename.each {
				it.file.renameTo(new File(it.file.parentFile, it.newName))
			}
		}
	}

	private static class FileAndNewName {
		private final File file
		private final String newName

		private FileAndNewName(File file, String newName) {
			this.file = file
			this.newName = newName
		}
	}

	/**
	 * Converts illegal package characters to underscores
	 */
	static String convertIllegalPackageChars(String packageName) {
		return packageName.replaceAll('[_\\- .+]', '_')
	}

	/**
	 * Converts illegal characters in method names to underscores
	 */
	static String convertIllegalMethodNameChars(String methodName) {
		String result = methodName.replaceAll('^[^a-zA-Z_$0-9]', '_')
		return result.replaceAll('[^a-zA-Z_$0-9]', '_')
	}
}<|MERGE_RESOLUTION|>--- conflicted
+++ resolved
@@ -1,9 +1,5 @@
 /*
-<<<<<<< HEAD
- *  Copyright 2013-2019 the original author or authors.
-=======
  * Copyright 2013-2019 the original author or authors.
->>>>>>> 8bbe6945
  *
  * Licensed under the Apache License, Version 2.0 (the "License");
  * you may not use this file except in compliance with the License.
@@ -73,34 +69,19 @@
 	}
 
 	/**
-<<<<<<< HEAD
-	 * Returns {@code true} if has a dot
-=======
 	 * @return {@code true} if has a dot
->>>>>>> 8bbe6945
 	 */
 	static boolean hasDot(String string) {
 		return hasSeparator(string, '.')
 	}
 
 	/**
-<<<<<<< HEAD
-	 * Returns the default contract name, resolved from file name, taking
-	 * into consideration also the index of contract (for multiple contracts
-	 * stored in a single file).
-	 *
-	 * @param file - file with contracts
-	 * @param contracts - collection of contracts
-	 * @param counter - given contract index
-	 * @return
-=======
 	 * @param file - file with contracts
 	 * @param contracts - collection of contracts
 	 * @param counter - given contract index
 	 * @return the default contract name, resolved from file name, taking
 	 * 	 * into consideration also the index of contract (for multiple contracts
 	 * 	 * stored in a single file).
->>>>>>> 8bbe6945
 	 */
 	static String defaultContractName(File file, Collection contracts, int counter) {
 		String tillExtension = file.name.substring(0, file.name.lastIndexOf("."))
@@ -187,12 +168,8 @@
 			String name = dir.toFile().getName()
 			String convertedName = directoryToPackage(name)
 			if (name != convertedName) {
-<<<<<<< HEAD
-				this.filesToRename.addFirst(new FileAndNewName(dir.toFile(), convertedName))
-=======
 				this.filesToRename.
 						addFirst(new FileAndNewName(dir.toFile(), convertedName))
->>>>>>> 8bbe6945
 			}
 			return FileVisitResult.CONTINUE
 		}
