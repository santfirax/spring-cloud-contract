/*
<<<<<<< HEAD
 *  Copyright 2013-2019 the original author or authors.
=======
 * Copyright 2013-2019 the original author or authors.
>>>>>>> 8bbe6945
 *
 * Licensed under the Apache License, Version 2.0 (the "License");
 * you may not use this file except in compliance with the License.
 * You may obtain a copy of the License at
 *
 *      http://www.apache.org/licenses/LICENSE-2.0
 *
 * Unless required by applicable law or agreed to in writing, software
 * distributed under the License is distributed on an "AS IS" BASIS,
 * WITHOUT WARRANTIES OR CONDITIONS OF ANY KIND, either express or implied.
 * See the License for the specific language governing permissions and
 * limitations under the License.
 */

package org.springframework.cloud.contract.verifier.dsl.wiremock

import com.jayway.jsonpath.DocumentContext
import com.jayway.jsonpath.JsonPath
import groovy.json.JsonBuilder
import groovy.transform.PackageScope
import groovy.transform.TypeChecked
import org.json.JSONObject

import org.springframework.cloud.contract.spec.Contract
import org.springframework.cloud.contract.spec.ContractTemplate
import org.springframework.cloud.contract.spec.internal.DslProperty
import org.springframework.cloud.contract.spec.internal.FromFileProperty
import org.springframework.cloud.contract.spec.internal.Headers
import org.springframework.cloud.contract.verifier.template.HandlebarsTemplateProcessor
import org.springframework.cloud.contract.verifier.template.TemplateProcessor
import org.springframework.cloud.contract.verifier.util.ContentType
import org.springframework.cloud.contract.verifier.util.ContentUtils
import org.springframework.cloud.contract.verifier.util.MapConverter

import static org.springframework.cloud.contract.verifier.util.ContentType.UNKNOWN
import static org.springframework.cloud.contract.verifier.util.ContentUtils.extractValue
import static org.springframework.cloud.contract.verifier.util.ContentUtils.getClientContentType
import static org.springframework.cloud.contract.verifier.util.MapConverter.transformValues

/**
 * Common abstraction over WireMock Request / Response conversion implementations
 *
 * Do not change to {@code @CompileStatic} since it's using double dispatch.
 *
 * @since 1.0.0
 */
@TypeChecked
@PackageScope
abstract class BaseWireMockStubStrategy {

	private static final String WRAPPER = "UNQUOTE_ME"

	protected final TemplateProcessor processor
	protected final ContractTemplate template
	protected final Contract contract

	protected BaseWireMockStubStrategy(Contract contract) {
		this.processor = templateProcessor()
		this.template = contractTemplate()
		this.contract = contract
	}

	private TemplateProcessor templateProcessor() {
		return new HandlebarsTemplateProcessor()
	}

	private ContractTemplate contractTemplate() {
		return new HandlebarsTemplateProcessor()
	}

	/**
	 * @return the stub side values from the object
	 */
	protected Object getStubSideValue(Object object) {
		return MapConverter.getStubSideValues(object)
	}

	private static Closure transform = {
		it instanceof DslProperty ? transformValues(it.clientValue, transform) : it
	}

	/**
	 * For the given {@link ContentType} returns the String version of the body
	 */
	String parseBody(Object value, ContentType contentType) {
		return parseBody(value.toString(), contentType)
	}

	/**
	 * Return body as String from file
	 */
	String parseBody(FromFileProperty value, ContentType contentType) {
		return value.asString()
	}

	/**
	 * For the given {@link ContentType} returns the Boolean version of the body
	 */
	String parseBody(Boolean value, ContentType contentType) {
		return value
	}

	/**
	 * For the given {@link ContentType} returns the String version of the body
	 */
	String parseBody(Map map, ContentType contentType) {
		def transformedMap = MapConverter.getStubSideValues(map)
		transformedMap = transformMapIfRequestPresent(transformedMap)
		String json = toJson(transformedMap)
		// the space is important cause at the end of the json body you also have a }
		// you can't have 4 } next to each other
		String unquotedJson = json.replace('"' + WRAPPER, '').replace(WRAPPER + '"', ' ')
		String unescapedJson = unquotedJson.replace("\\/", "/")
		return parseBody(unescapedJson, contentType)
	}

	private Object transformMapIfRequestPresent(Object transformedMap) {
		def requestBody = contract.request.body
		if (requestBody == null) {
			return transformedMap
		}
		String testSideBody = toJson(
				MapConverter.getTestSideValues(requestBody))
		DocumentContext context = JsonPath.parse(testSideBody)
		return processEntriesForTemplating(transformedMap, context)
	}

	private Object processEntriesForTemplating(Object transformedMap, DocumentContext context) {
		return transformValues(transformedMap, {
			if (it instanceof String && processor.containsJsonPathTemplateEntry(it)) {
				String jsonPath = processor.jsonPathFromTemplateEntry(it)
				if (!jsonPath) {
					return it
				}
				Object value = context.read(jsonPath)
				if (value instanceof String) {
					return it
				}
				return "${WRAPPER}${it}${WRAPPER}"
<<<<<<< HEAD
			} else if (it instanceof String && processor.containsTemplateEntry(it) &&
=======
			}
			else if (it instanceof String && processor.containsTemplateEntry(it)
					&&
>>>>>>> 8bbe6945
					template.escapedBody() == it) {
				return template.escapedBody()
			}
			return it
		})
	}

	/**
	 * For the given {@link ContentType} returns the String version of the body
	 */
	String parseBody(List list, ContentType contentType) {
		List result = []
		list.each {
			if (it instanceof Map) {
				result += MapConverter.getStubSideValues(it)
			}
			else {
				result += parseBody(it, contentType)
			}
		}
		return parseBody(toJson(result), contentType)
	}

	/**
	 * For the given {@link ContentType} returns the String version of the body
	 */
	String parseBody(GString value, ContentType contentType) {
		Object processedValue =
				extractValue(value, contentType, { Object o -> o instanceof DslProperty ? o.clientValue : o })
		if (processedValue instanceof GString) {
			return parseBody(processedValue.toString(), contentType)
		}
		return parseBody(processedValue, contentType)
	}

	/**
	 * For the given {@link ContentType} returns the String version of the body
	 */
	String parseBody(String value, ContentType contentType) {
		return value
	}

	private static String toJson(Object value) {
		if (value instanceof Map) {
			Map convertedMap = MapConverter.transformValues(value) {
				it instanceof GString ? it.toString() : it
			} as Map
			String jsonOutput = new JSONObject(new JsonBuilder(convertedMap).toString()).
					toString()
			return jsonOutput.replaceAll("\\\\\\\\\\\\", "\\\\")
		}
		return new JsonBuilder(value).toString()
	}

	/**
	 * Attempts to guess the {@link ContentType} from body and headers. Returns
	 * {@link ContentType#UNKNOWN} if it fails to guess.
	 */
	protected ContentType tryToGetContentType(Object body, Headers headers) {
		ContentType contentType = ContentUtils.recognizeContentTypeFromHeader(headers)
		if (UNKNOWN == contentType) {
			if (!body) {
				return UNKNOWN
			}
			return getClientContentType(body)
		}
		return contentType
	}
}<|MERGE_RESOLUTION|>--- conflicted
+++ resolved
@@ -1,9 +1,5 @@
 /*
-<<<<<<< HEAD
- *  Copyright 2013-2019 the original author or authors.
-=======
  * Copyright 2013-2019 the original author or authors.
->>>>>>> 8bbe6945
  *
  * Licensed under the Apache License, Version 2.0 (the "License");
  * you may not use this file except in compliance with the License.
@@ -143,13 +139,9 @@
 					return it
 				}
 				return "${WRAPPER}${it}${WRAPPER}"
-<<<<<<< HEAD
-			} else if (it instanceof String && processor.containsTemplateEntry(it) &&
-=======
 			}
 			else if (it instanceof String && processor.containsTemplateEntry(it)
 					&&
->>>>>>> 8bbe6945
 					template.escapedBody() == it) {
 				return template.escapedBody()
 			}
