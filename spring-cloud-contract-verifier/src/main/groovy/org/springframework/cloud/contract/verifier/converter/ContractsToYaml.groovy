--- conflicted
+++ resolved
@@ -1,19 +1,4 @@
 /*
-<<<<<<< HEAD
- *  Copyright 2013-2019 the original author or authors.
- *
- *  Licensed under the Apache License, Version 2.0 (the "License");
- *  you may not use this file except in compliance with the License.
- *  You may obtain a copy of the License at
- *
- *       http://www.apache.org/licenses/LICENSE-2.0
- *
- *  Unless required by applicable law or agreed to in writing, software
- *  distributed under the License is distributed on an "AS IS" BASIS,
- *  WITHOUT WARRANTIES OR CONDITIONS OF ANY KIND, either express or implied.
- *  See the License for the specific language governing permissions and
- *  limitations under the License.
-=======
  * Copyright 2013-2019 the original author or authors.
  *
  * Licensed under the Apache License, Version 2.0 (the "License");
@@ -27,7 +12,6 @@
  * WITHOUT WARRANTIES OR CONDITIONS OF ANY KIND, either express or implied.
  * See the License for the specific language governing permissions and
  * limitations under the License.
->>>>>>> 8bbe6945
  */
 
 package org.springframework.cloud.contract.verifier.converter
@@ -91,15 +75,10 @@
 		ContentType contentType = evaluateContentType(contract.response?.headers,
 				contract.response?.body)
 		yamlContract.outputMessage = new YamlContract.OutputMessage()
-<<<<<<< HEAD
-		yamlContract.outputMessage.sentTo = MapConverter.getStubSideValues(contract.outputMessage.sentTo)
-		yamlContract.outputMessage.headers = (contract.outputMessage?.headers as Headers)?.asStubSideMap()
-=======
 		yamlContract.outputMessage.sentTo = MapConverter.
 				getStubSideValues(contract.outputMessage.sentTo)
 		yamlContract.outputMessage.headers = (contract.outputMessage?.headers as Headers)?.
 				asStubSideMap()
->>>>>>> 8bbe6945
 		yamlContract.outputMessage.body = MapConverter.getStubSideValues(
 				contract.outputMessage?.body)
 		contract.outputMessage?.bodyMatchers?.matchers()?.each { BodyMatcher matcher ->
@@ -126,13 +105,6 @@
 		ContentType contentType = evaluateContentType(contract.input?.messageHeaders,
 				contract.input?.messageBody)
 		yamlContract.input = new YamlContract.Input()
-<<<<<<< HEAD
-		yamlContract.input.assertThat = MapConverter.getTestSideValues(contract.input?.assertThat?.toString())
-		yamlContract.input.triggeredBy = MapConverter.getTestSideValues(contract.input?.triggeredBy?.toString())
-		yamlContract.input.messageHeaders = (contract.input?.messageHeaders as Headers)?.asTestSideMap()
-		yamlContract.input.messageBody = MapConverter.getTestSideValues(contract.input?.messageBody)
-		yamlContract.input.messageFrom = MapConverter.getTestSideValues(contract.input?.messageFrom)
-=======
 		yamlContract.input.assertThat = MapConverter.
 				getTestSideValues(contract.input?.assertThat?.toString())
 		yamlContract.input.triggeredBy = MapConverter.
@@ -143,7 +115,6 @@
 				getTestSideValues(contract.input?.messageBody)
 		yamlContract.input.messageFrom = MapConverter.
 				getTestSideValues(contract.input?.messageFrom)
->>>>>>> 8bbe6945
 		contract.input?.bodyMatchers?.matchers()?.each { BodyMatcher matcher ->
 			yamlContract.input.matchers.body << new YamlContract.BodyStubMatcher(
 					path: matcher.path(),
@@ -175,11 +146,6 @@
 			request.cookies = (contract.request?.cookies as Cookies)?.asTestSideMap()
 			Object body = contract.request?.body?.serverValue
 			if (body instanceof FromFileProperty) {
-<<<<<<< HEAD
-				if (body.isByte()) request.bodyFromFileAsBytes = body.fileName()
-				if (body.isString()) request.bodyFromFile = body.fileName()
-			} else {
-=======
 				if (body.isByte()) {
 					request.bodyFromFileAsBytes = body.fileName()
 				}
@@ -188,7 +154,6 @@
 				}
 			}
 			else {
->>>>>>> 8bbe6945
 				request.body = MapConverter.getTestSideValues(contract.request?.body)
 			}
 			Multipart multipart = contract.request.multipart
@@ -227,20 +192,12 @@
 				)
 			}
 			Object url = contract.request.url?.clientValue
-<<<<<<< HEAD
-			request.matchers.url =  url instanceof RegexProperty ?
-=======
 			request.matchers.url = url instanceof RegexProperty ?
->>>>>>> 8bbe6945
 					new YamlContract.KeyValueMatcher(regex: url.pattern()) :
 					url instanceof ExecutionProperty ?
 							new YamlContract.KeyValueMatcher(command: url.toString()) : null
 			Object urlPath = contract.request.urlPath?.clientValue
-<<<<<<< HEAD
-			request.matchers.url =  urlPath instanceof RegexProperty ?
-=======
 			request.matchers.url = urlPath instanceof RegexProperty ?
->>>>>>> 8bbe6945
 					new YamlContract.KeyValueMatcher(regex: urlPath.pattern()) :
 					urlPath instanceof ExecutionProperty ?
 							new YamlContract.KeyValueMatcher(command: urlPath.toString()) : null
@@ -263,15 +220,6 @@
 									contentType: valueMatcher(contentType),
 							)
 						}
-<<<<<<< HEAD
-					} else if (value instanceof RegexProperty || value instanceof Pattern) {
-						RegexProperty property = new RegexProperty(value)
-						request.matchers.multipart.params.add(new YamlContract.KeyValueMatcher(
-								key: key,
-								regex: property.pattern(),
-								regexType: regexType(property.clazz())
-						))
-=======
 					}
 					else if (value instanceof RegexProperty || value instanceof Pattern) {
 						RegexProperty property = new RegexProperty(value)
@@ -281,7 +229,6 @@
 										regex: property.pattern(),
 										regexType: regexType(property.clazz())
 								))
->>>>>>> 8bbe6945
 					}
 				}
 			}
@@ -302,22 +249,14 @@
 	}
 
 	protected YamlContract.ValueMatcher valueMatcher(Object o) {
-<<<<<<< HEAD
-		return o instanceof RegexProperty ? new YamlContract.ValueMatcher(regex: o.pattern()) : null
-=======
 		return o instanceof RegexProperty ? new YamlContract.ValueMatcher(regex: o.
 				pattern()) : null
->>>>>>> 8bbe6945
 	}
 
 	protected void setInputBodyMatchers(DslProperty body, List<YamlContract.BodyStubMatcher> bodyMatchers) {
 		def testSideValues = MapConverter.getTestSideValues(body)
-<<<<<<< HEAD
-		JsonPaths paths = new JsonToJsonPathsConverter().transformToJsonPathWithStubsSideValues(body)
-=======
 		JsonPaths paths = new JsonToJsonPathsConverter().
 				transformToJsonPathWithStubsSideValues(body)
->>>>>>> 8bbe6945
 		paths?.findAll { it.valueBeforeChecking() instanceof Pattern }?.each {
 			Object element = JsonToJsonPathsConverter.readElement(testSideValues, it.keyBeforeChecking())
 			bodyMatchers << new YamlContract.BodyStubMatcher(
@@ -334,23 +273,6 @@
 	}
 
 	protected RegexType regexType(Class clazz) {
-<<<<<<< HEAD
-		switch(clazz) {
-			case Boolean:
-				return RegexType.as_boolean
-			case Long:
-				return RegexType.as_long
-			case Short:
-				return RegexType.as_short
-			case Integer:
-				return RegexType.as_integer
-			case Float:
-				return RegexType.as_float
-			case Double:
-				return RegexType.as_double
-			default:
-				return RegexType.as_string
-=======
 		switch (clazz) {
 		case Boolean:
 			return RegexType.as_boolean
@@ -366,21 +288,14 @@
 			return RegexType.as_double
 		default:
 			return RegexType.as_string
->>>>>>> 8bbe6945
 		}
 	}
 
 	protected void setOutputBodyMatchers(DslProperty body,
-<<<<<<< HEAD
-										 List<YamlContract.BodyTestMatcher> bodyMatchers) {
-		def testSideValues = MapConverter.getTestSideValues(body)
-		JsonPaths paths = new JsonToJsonPathsConverter().transformToJsonPathWithTestsSideValues(body)
-=======
 			List<YamlContract.BodyTestMatcher> bodyMatchers) {
 		def testSideValues = MapConverter.getTestSideValues(body)
 		JsonPaths paths = new JsonToJsonPathsConverter().
 				transformToJsonPathWithTestsSideValues(body)
->>>>>>> 8bbe6945
 		paths?.findAll { it.valueBeforeChecking() instanceof Pattern }?.each {
 			Object element = JsonToJsonPathsConverter.readElement(testSideValues, it.keyBeforeChecking())
 			bodyMatchers << new YamlContract.BodyTestMatcher(
@@ -416,11 +331,6 @@
 			response.cookies = (contract.response?.cookies as Cookies)?.asStubSideMap()
 			Object body = contract.response?.body?.clientValue
 			if (body instanceof FromFileProperty) {
-<<<<<<< HEAD
-				if (body.isByte()) response.bodyFromFileAsBytes = body.fileName()
-				if (body.isString()) response.bodyFromFile = body.fileName()
-			} else {
-=======
 				if (body.isByte()) {
 					response.bodyFromFileAsBytes = body.fileName()
 				}
@@ -429,7 +339,6 @@
 				}
 			}
 			else {
->>>>>>> 8bbe6945
 				response.body = MapConverter.getStubSideValues(contract.response?.body)
 			}
 			contract.response?.bodyMatchers?.matchers()?.each { BodyMatcher matcher ->
