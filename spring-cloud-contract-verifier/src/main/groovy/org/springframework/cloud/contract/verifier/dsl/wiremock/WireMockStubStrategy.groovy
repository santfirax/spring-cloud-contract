--- conflicted
+++ resolved
@@ -1,9 +1,5 @@
 /*
-<<<<<<< HEAD
- *  Copyright 2013-2019 the original author or authors.
-=======
  * Copyright 2013-2019 the original author or authors.
->>>>>>> 8bbe6945
  *
  * Licensed under the Apache License, Version 2.0 (the "License");
  * you may not use this file except in compliance with the License.
@@ -26,10 +22,7 @@
 
 import org.springframework.cloud.contract.spec.Contract
 import org.springframework.cloud.contract.verifier.file.ContractMetadata
-<<<<<<< HEAD
-=======
 
->>>>>>> 8bbe6945
 /**
  * Converts a {@link ContractMetadata} into a WireMock stub
  *
