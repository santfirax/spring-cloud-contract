/*
 * Copyright 2013-2019 the original author or authors.
 *
 * Licensed under the Apache License, Version 2.0 (the "License");
 * you may not use this file except in compliance with the License.
 * You may obtain a copy of the License at
 *
 *      https://www.apache.org/licenses/LICENSE-2.0
 *
 * Unless required by applicable law or agreed to in writing, software
 * distributed under the License is distributed on an "AS IS" BASIS,
 * WITHOUT WARRANTIES OR CONDITIONS OF ANY KIND, either express or implied.
 * See the License for the specific language governing permissions and
 * limitations under the License.
 */

package org.springframework.cloud.contract.verifier.dsl.wiremock

import java.util.regex.Pattern

import com.github.tomakehurst.wiremock.client.WireMock
import com.github.tomakehurst.wiremock.http.RequestMethod
import com.github.tomakehurst.wiremock.matching.ContentPattern
import com.github.tomakehurst.wiremock.matching.RequestPattern
import com.github.tomakehurst.wiremock.matching.RequestPatternBuilder
import com.github.tomakehurst.wiremock.matching.StringValuePattern
import com.github.tomakehurst.wiremock.matching.UrlPattern
import groovy.json.JsonOutput
import groovy.json.StringEscapeUtils
import groovy.transform.PackageScope
import groovy.transform.TypeChecked
import groovy.util.logging.Commons

import org.springframework.cloud.contract.spec.Contract
import org.springframework.cloud.contract.spec.internal.Body
import org.springframework.cloud.contract.spec.internal.BodyMatcher
import org.springframework.cloud.contract.spec.internal.DslProperty
import org.springframework.cloud.contract.spec.internal.FromFileProperty
import org.springframework.cloud.contract.spec.internal.MatchingStrategy
import org.springframework.cloud.contract.spec.internal.MatchingType
import org.springframework.cloud.contract.spec.internal.NamedProperty
import org.springframework.cloud.contract.spec.internal.OptionalProperty
import org.springframework.cloud.contract.spec.internal.PathBodyMatcher
import org.springframework.cloud.contract.spec.internal.QueryParameters
import org.springframework.cloud.contract.spec.internal.RegexPatterns
import org.springframework.cloud.contract.spec.internal.RegexProperty
import org.springframework.cloud.contract.spec.internal.Request
import org.springframework.cloud.contract.verifier.file.SingleContractMetadata
import org.springframework.cloud.contract.verifier.util.ContentType
import org.springframework.cloud.contract.verifier.util.ContentUtils
import org.springframework.cloud.contract.verifier.util.JsonPaths
import org.springframework.cloud.contract.verifier.util.JsonToJsonPathsConverter
import org.springframework.cloud.contract.verifier.util.MapConverter
import org.springframework.cloud.contract.verifier.util.xml.XmlToXPathsConverter

import static org.springframework.cloud.contract.spec.internal.MatchingStrategy.Type.BINARY_EQUAL_TO
import static org.springframework.cloud.contract.spec.internal.MatchingType.COMMAND
import static org.springframework.cloud.contract.spec.internal.MatchingType.EQUALITY
import static org.springframework.cloud.contract.spec.internal.MatchingType.NULL
import static org.springframework.cloud.contract.spec.internal.MatchingType.TYPE
import static org.springframework.cloud.contract.verifier.util.ContentType.FORM
import static org.springframework.cloud.contract.verifier.util.ContentType.JSON
import static org.springframework.cloud.contract.verifier.util.ContentUtils.getEqualsTypeFromContentType
import static org.springframework.cloud.contract.verifier.util.RegexpBuilders.buildGStringRegexpForStubSide
import static org.springframework.cloud.contract.verifier.util.RegexpBuilders.buildJSONRegexpMatch
import static org.springframework.cloud.contract.verifier.util.xml.XmlToXPathsConverter.retrieveValue

/**
 * Converts a {@link Request} into {@link RequestPattern}
 *
 * @author Marcin Grzejszczak
 * @author Tim Ysewyn
 * @author Olga Maciaszek-Sharma
 * @since 1.0.0
 */
@TypeChecked
@PackageScope
@Commons
class WireMockRequestStubStrategy extends BaseWireMockStubStrategy {

	private final Request request
	private final ContentType contentType

	WireMockRequestStubStrategy(Contract groovyDsl, SingleContractMetadata singleContractMetadata) {
		super(groovyDsl)
		this.request = groovyDsl.request
		this.contentType = contentType(singleContractMetadata)
	}

	protected ContentType contentType(SingleContractMetadata singleContractMetadata) {
		return singleContractMetadata.evaluatedInputStubContentType
	}

	@PackageScope
	RequestPattern buildClientRequestContent() {
		if (!request) {
			return null
		}
		RequestPatternBuilder requestPatternBuilder = appendMethodAndUrl()
		appendCookies(requestPatternBuilder)
		appendHeaders(requestPatternBuilder)
		appendQueryParameters(requestPatternBuilder)
		appendBody(requestPatternBuilder)
		appendMultipart(requestPatternBuilder)
		return requestPatternBuilder.build()
	}

	private RequestPatternBuilder appendMethodAndUrl() {
		if (!request.method) {
			return null
		}
		RequestMethod requestMethod = RequestMethod.
				fromString(request.method.clientValue?.toString())
		UrlPattern urlPattern = urlPattern()
		return RequestPatternBuilder.newRequestPattern(requestMethod, urlPattern)
	}

	private void appendBody(RequestPatternBuilder requestPattern) {
		if (!request.body) {
			return
		}
		boolean bodyHasMatchingStrategy = request.body.clientValue instanceof MatchingStrategy
		MatchingStrategy matchingStrategy = getMatchingStrategyFromBody(request.body)
		Object clientSideBody = MapConverter.transformToClientValues(request.body)
		if (contentType == ContentType.JSON) {
			def originalBody = matchingStrategy?.clientValue
			if (bodyHasMatchingStrategy) {
				requestPattern.withRequestBody(
						convertToValuePattern(matchingStrategy))
			} else if (clientSideBody instanceof Pattern || clientSideBody instanceof RegexProperty) {
				requestPattern.withRequestBody(
<<<<<<< HEAD
						convertToValuePattern(appendBodyRegexpMatchPattern(request.body)))
			}
			else {
=======
						convertToValuePattern(appendBodyRegexpMatchPattern(request.body, contentType)))
			} else {
>>>>>>> e2999d9f
				def body = JsonToJsonPathsConverter.
						removeMatchingJsonPaths(originalBody, request.bodyMatchers)
				JsonPaths values = JsonToJsonPathsConverter.
						transformToJsonPathWithStubsSideValuesAndNoArraySizeCheck(body)
				if ((values.empty && !request.bodyMatchers?.hasMatchers())
						||
						onlySizeAssertionsArePresent(values)) {
					requestPattern.withRequestBody(WireMock.equalToJson(JsonOutput.toJson(
							getMatchingStrategy(request.body.clientValue).clientValue),
							false, false))
				}
				else {
					values.findAll { !it.assertsSize() }.each {
						requestPattern.withRequestBody(WireMock.
								matchingJsonPath(it.jsonPath().replace("\\\\", "\\")))
					}
				}
			}
			request.bodyMatchers?.matchers()?.each {
				String newPath = JsonToJsonPathsConverter.
						convertJsonPathAndRegexToAJsonPath(it, originalBody)
				requestPattern.withRequestBody(WireMock.
						matchingJsonPath(newPath.replace("\\\\", "\\")))
			}
		}
		else if (contentType == ContentType.XML) {
			Object originalBody = matchingStrategy?.clientValue
			if (bodyHasMatchingStrategy) {
				requestPattern.withRequestBody(
						convertToValuePattern(matchingStrategy))
			}
			else {
				Object body = XmlToXPathsConverter
						.removeMatchingXPaths(originalBody, request.bodyMatchers)
				List<BodyMatcher> byEqualityMatchersFromXml = new XmlToXPathsConverter()
						.mapToMatchers(body)
				byEqualityMatchersFromXml.each {
					addWireMockStubMatchingSection(it, requestPattern, originalBody)
				}
			}
			request.bodyMatchers?.matchers()?.each {
				addWireMockStubMatchingSection(it, requestPattern, originalBody)
			}
		}
		else if (containsPattern(request?.body)) {
			requestPattern.withRequestBody(
					convertToValuePattern(appendBodyRegexpMatchPattern(request.body)))
		}
		else {
			requestBodyGuessedFromMatchingStrategy(requestPattern)
		}
	}

	private Object generateConcreteValue(Object originalBody) {
		if (originalBody instanceof Pattern || originalBody instanceof RegexProperty) {
			return new RegexProperty(originalBody).generate()
		}
		return originalBody
	}

	private RequestPatternBuilder requestBodyGuessedFromMatchingStrategy(RequestPatternBuilder requestPattern) {
		return requestPattern.withRequestBody(convertToValuePattern(
				getMatchingStrategy(request.body.clientValue)))
	}

	private static void addWireMockStubMatchingSection(BodyMatcher matcher,
			RequestPatternBuilder requestPattern,
			Object body) {
		Set<MatchingType> matchingTypesUnsupportedForRequest = [NULL, COMMAND, TYPE] as Set
		if (!matcher instanceof PathBodyMatcher) {
			throw new IllegalArgumentException("Only jsonPath and XPath matchers can be processed.")
		}
		String retrievedValue = Optional.ofNullable(matcher.value()).orElseGet({
			if (matchingTypesUnsupportedForRequest.contains(matcher.matchingType())) {
				throw new IllegalArgumentException("Null, Command and Type matchers are not supported in requests.")
			}
			if (EQUALITY == matcher.matchingType()) {
				return retrieveValue(matcher, body)
			}
			else {
				return ''
			}
		})
		PathBodyMatcher pathMatcher = matcher as PathBodyMatcher
		requestPattern.withRequestBody(WireMock.matchingXPath(pathMatcher.path(),
				XPathBodyMatcherToWireMockValuePatternConverter
						.mapToPattern(pathMatcher.matchingType(),
								String.valueOf(retrievedValue))))
	}

	private boolean onlySizeAssertionsArePresent(JsonPaths values) {
		return !values.empty && !request.bodyMatchers?.hasMatchers() && values.
				every { it.assertsSize() }
	}

	private void appendMultipart(RequestPatternBuilder requestPattern) {
		if (!request.multipart) {
			return
		}
		if (request.multipart.clientValue instanceof Map) {
			List<StringValuePattern> multipartPatterns = (request.multipart.clientValue as Map).
					collect {
						(it.value instanceof NamedProperty
								? WireMock.matching(RegexPatterns.
								multipartFile(it.key, (it.value as NamedProperty).name.clientValue,
										(it.value as NamedProperty).value.clientValue,
										(it.value as NamedProperty).contentType?.clientValue))
								: WireMock.
								matching(RegexPatterns.multipartParam(it.key, MapConverter.getStubSideValuesForNonBody(it.value))))
					}
			multipartPatterns.each {
				requestPattern.withRequestBody(it)
			}
		}
	}

	private void appendHeaders(RequestPatternBuilder requestPattern) {
		if (!request.headers) {
			return
		}
		request.headers.entries.each {
			requestPattern.withHeader(it.name, (StringValuePattern)
					convertToValuePattern(it.clientValue))
		}
	}

	private void appendCookies(RequestPatternBuilder requestPattern) {
		if (!request.cookies) {
			return
		}
		request.cookies.entries.each {
			requestPattern.withCookie(it.key, (StringValuePattern)
					convertToValuePattern(it.clientValue))
		}
	}

	private UrlPattern urlPattern() {
		Object urlPath = urlPathOrUrlIfQueryPresent()
		if (urlPath) {
			if (urlPath instanceof Pattern || urlPath instanceof RegexProperty) {
				return WireMock.urlPathMatching(
						getStubSideValue(new RegexProperty(urlPath).pattern()) as String)
			}
			else {
				return WireMock.
						urlPathEqualTo(getStubSideValue(urlPath.toString()) as String)
			}
		}
		if (!request.url) {
			throw new IllegalStateException("URL is required!")
		}
		Object url = getUrlIfGstring(request?.url?.clientValue)
		if (url instanceof Pattern || url instanceof RegexProperty) {
			return WireMock.urlMatching(new RegexProperty(url).pattern())
		}
		return WireMock.urlEqualTo(url.toString())
	}

	private Object urlPathOrUrlIfQueryPresent() {
		Object urlPath = request?.urlPath?.clientValue
		Object queryParamsFromUrl = request?.url?.queryParameters?.parameters
		if (urlPath) {
			return urlPath
		}
		if (queryParamsFromUrl) {
			return request?.url?.clientValue
		}
		return null
	}

	private Object getUrlIfGstring(Object clientSide) {
		if (clientSide instanceof GString) {
			if (clientSide.values.any {
				def value = getStubSideValue(it)
				return value instanceof Pattern || value instanceof RegexProperty
			}) {
				String string = getStubSideValue(clientSide).toString()
				return new RegexProperty(Pattern.compile(string))
			}
			else {
				return getStubSideValue(clientSide).toString()
			}
		}
		return clientSide
	}

	private void appendQueryParameters(RequestPatternBuilder requestPattern) {
		QueryParameters queryParameters = request?.urlPath?.queryParameters ?: request?.url?.queryParameters
		queryParameters?.parameters?.each {
			requestPattern.withQueryParam(it.name, (StringValuePattern)
					convertToValuePattern(it.clientValue))
		}
	}

	protected ContentPattern convertToValuePattern(Object object) {
		switch (object) {
		case Pattern:
		case RegexProperty:
			return WireMock.matching(new RegexProperty(object).pattern())
		case OptionalProperty:
			OptionalProperty value = object as OptionalProperty
			return WireMock.matching(value.optionalPattern())
		case MatchingStrategy:
			MatchingStrategy value = object as MatchingStrategy
			switch (value.type) {
			case MatchingStrategy.Type.NOT_MATCHING:
				return WireMock.notMatching(value.clientValue.toString())
			case MatchingStrategy.Type.ABSENT:
				return WireMock.absent()
			case MatchingStrategy.Type.EQUAL_TO:
				return WireMock.equalTo(clientBody(value.clientValue, contentType).toString())
			case MatchingStrategy.Type.CONTAINS:
				return WireMock.containing(clientBody(value.clientValue, contentType).toString())
			case MatchingStrategy.Type.MATCHING:
				return WireMock.matching(clientBody(value.clientValue, contentType).toString())
			case MatchingStrategy.Type.EQUAL_TO_JSON:
				return WireMock.equalToJson(clientBody(value.clientValue, contentType).toString())
			case MatchingStrategy.Type.EQUAL_TO_XML:
				return WireMock.equalToXml(clientBody(value.clientValue, contentType).toString())
			case MatchingStrategy.Type.BINARY_EQUAL_TO:
				return WireMock.binaryEqualTo(clientBody(value.clientValue, contentType) as byte[])
			default:
				throw new UnsupportedOperationException("Unknown matching strategy " + value.type)
			}
		default:
			return WireMock.equalTo(clientBody(object, contentType).toString())
		}
	}

	protected Object clientBody(Object bodyValue, ContentType contentType) {
		if (FORM == contentType) {
			if (bodyValue instanceof Map) {
				// [a:3, b:4] == "a=3&b=4"
				return ((Map) bodyValue).collect {
					StringEscapeUtils.
							unescapeJavaScript(it.key.toString() + "=" + it.value)
				}.join("&")
			}
			else if (bodyValue instanceof List) {
				// ["a=3", "b=4"] == "a=3&b=4"
				return ((List) bodyValue).collect {
					StringEscapeUtils.unescapeJavaScript(it.toString())
				}.join("&")
			}
		}
		else if (bodyValue instanceof FromFileProperty) {
			return bodyValue.isByte() ? bodyValue.asBytes() : bodyValue.asString()
		}
		else if (JSON == contentType) {
			return parseBody(bodyValue, contentType)
		}
		return bodyValue
	}

	private MatchingStrategy getMatchingStrategyFromBody(Body body) {
		if (!body) {
			return null
		}
		return getMatchingStrategy(body.clientValue)
	}

	private MatchingStrategy getMatchingStrategy(MatchingStrategy matchingStrategy) {
		return getMatchingStrategyIncludingContentType(matchingStrategy)
	}

	private MatchingStrategy getMatchingStrategy(GString gString) {
		if (!gString) {
			return new MatchingStrategy("", MatchingStrategy.Type.EQUAL_TO)
		}
		def extractedValue = ContentUtils.extractValue(gString) {
			it instanceof DslProperty ? it.clientValue : getStringFromGString(it)
		}
		def value = getStringFromGString(extractedValue)
		return getMatchingStrategy(value)
	}

	private def getStringFromGString(Object object) {
		return object instanceof GString ? object.toString() : object
	}

	private MatchingStrategy getMatchingStrategy(Object bodyValue) {
		return tryToFindMachingStrategy(bodyValue)
	}

	private MatchingStrategy getMatchingStrategy(FromFileProperty bodyValue) {
		return new MatchingStrategy(bodyValue, BINARY_EQUAL_TO)
	}

	private MatchingStrategy tryToFindMachingStrategy(Object bodyValue) {
		return new MatchingStrategy(MapConverter.transformToClientValues(bodyValue),
				getEqualsTypeFromContentType(contentType))
	}

	private MatchingStrategy getMatchingStrategyIncludingContentType(MatchingStrategy matchingStrategy) {
		MatchingStrategy.Type type = matchingStrategy.type
		Object value = matchingStrategy.clientValue
		ContentType contentType = ContentUtils.
				recognizeContentTypeFromMatchingStrategy(type)
		if (contentType == ContentType.UNKNOWN && type == MatchingStrategy.Type.EQUAL_TO) {
			contentType = ContentUtils.recognizeContentTypeFromContent(value)
			type = getEqualsTypeFromContentType(contentType)
		}
		return new MatchingStrategy(parseBody(value, contentType), type)
	}

	private MatchingStrategy appendBodyRegexpMatchPattern(Object value, ContentType contentType) {
		Object clientValue = MapConverter.transformToClientValues(value)
		switch (contentType) {
		case ContentType.JSON:
			return new MatchingStrategy(
					buildJSONRegexpMatch(clientValue), MatchingStrategy.Type.MATCHING)
		case ContentType.UNKNOWN:
			return new MatchingStrategy(
					buildGStringRegexpForStubSide(clientValue), MatchingStrategy.Type.MATCHING)
		case ContentType.XML:
			throw new IllegalStateException("XML pattern matching is not implemented yet")
		}
	}

	private MatchingStrategy appendBodyRegexpMatchPattern(Object value) {
		return appendBodyRegexpMatchPattern(value, ContentType.UNKNOWN)
	}

	private boolean containsPattern(GString bodyAsValue) {
		return containsPattern(bodyAsValue.values)
	}

	private boolean containsPattern(Map map) {
		return containsPattern(map.entrySet())
	}

	private boolean containsPattern(Collection collection) {
		return collection.collect(this.&containsPattern).inject(false) { a, b -> a || b }
	}

	private boolean containsPattern(Object[] objects) {
		return containsPattern(objects.toList())
	}

	private boolean containsPattern(Map.Entry entry) {
		return containsPattern(entry.value)
	}

	private boolean containsPattern(DslProperty dslProperty) {
		return containsPattern(dslProperty.clientValue)
	}

	private boolean containsPattern(Pattern pattern) {
		return true
	}

	private boolean containsPattern(RegexProperty pattern) {
		return true
	}

	private boolean containsPattern(Object o) {
		return false
	}
}<|MERGE_RESOLUTION|>--- conflicted
+++ resolved
@@ -129,14 +129,9 @@
 						convertToValuePattern(matchingStrategy))
 			} else if (clientSideBody instanceof Pattern || clientSideBody instanceof RegexProperty) {
 				requestPattern.withRequestBody(
-<<<<<<< HEAD
-						convertToValuePattern(appendBodyRegexpMatchPattern(request.body)))
+						convertToValuePattern(appendBodyRegexpMatchPattern(request.body, contentType)))
 			}
 			else {
-=======
-						convertToValuePattern(appendBodyRegexpMatchPattern(request.body, contentType)))
-			} else {
->>>>>>> e2999d9f
 				def body = JsonToJsonPathsConverter.
 						removeMatchingJsonPaths(originalBody, request.bodyMatchers)
 				JsonPaths values = JsonToJsonPathsConverter.
