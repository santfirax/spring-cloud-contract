--- conflicted
+++ resolved
@@ -41,22 +41,14 @@
 	boolean containsTemplateEntry(String line)
 
 	/**
-<<<<<<< HEAD
-	 * Returns {@code true} if the current line contains template related entry for json path processing.
-=======
 	 * @return {@code true} if the current line contains template related entry for json path processing.
->>>>>>> 8bbe6945
 	 * E.g. for Handlebars if a line contains {{{jsonpath ...}}} or {{{jsonPath ...}}} then
 	 * it's considered to contain template related entry for json path processing
 	 */
 	boolean containsJsonPathTemplateEntry(String line)
 
 	/**
-<<<<<<< HEAD
-	 * Returns the json path entry from the current line that contains template related entry for json path processing.
-=======
 	 * @return the json path entry from the current line that contains template related entry for json path processing.
->>>>>>> 8bbe6945
 	 * E.g. for Handlebars if a line contains {{{jsonpath this '$.a.b.c'}}} or {{{jsonPath request.body ...}}} then
 	 * the te method would return {@code $.a.b.c}. Returns empty string if there's no matching
 	 * json path entry
