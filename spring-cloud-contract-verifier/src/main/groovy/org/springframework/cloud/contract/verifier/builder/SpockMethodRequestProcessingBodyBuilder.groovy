/*
<<<<<<< HEAD
 *  Copyright 2013-2019 the original author or authors.
=======
 * Copyright 2013-2019 the original author or authors.
>>>>>>> 8bbe6945
 *
 * Licensed under the Apache License, Version 2.0 (the "License");
 * you may not use this file except in compliance with the License.
 * You may obtain a copy of the License at
 *
 *      http://www.apache.org/licenses/LICENSE-2.0
 *
 * Unless required by applicable law or agreed to in writing, software
 * distributed under the License is distributed on an "AS IS" BASIS,
 * WITHOUT WARRANTIES OR CONDITIONS OF ANY KIND, either express or implied.
 * See the License for the specific language governing permissions and
 * limitations under the License.
 */

package org.springframework.cloud.contract.verifier.builder

import java.util.regex.Pattern

import groovy.json.StringEscapeUtils
import groovy.transform.PackageScope
import groovy.transform.TypeChecked

import org.springframework.cloud.contract.spec.Contract
import org.springframework.cloud.contract.spec.internal.Cookie
import org.springframework.cloud.contract.spec.internal.ExecutionProperty
import org.springframework.cloud.contract.spec.internal.FromFileProperty
import org.springframework.cloud.contract.spec.internal.Header
import org.springframework.cloud.contract.spec.internal.NamedProperty
import org.springframework.cloud.contract.spec.internal.RegexProperty
import org.springframework.cloud.contract.spec.internal.Request
import org.springframework.cloud.contract.verifier.config.ContractVerifierConfigProperties
import org.springframework.cloud.contract.verifier.util.ContentUtils
import org.springframework.cloud.contract.verifier.util.RegexpBuilders

import static org.apache.commons.text.StringEscapeUtils.escapeJava
import static org.springframework.cloud.contract.verifier.util.ContentUtils.getGroovyMultipartFileParameterContent

/**
 * A {@link RequestProcessingMethodBodyBuilder} implementation that uses Spock
 *
 * @author Jakub Kubrynski, codearte.io
 *
 * @since 1.0.0
 */
@PackageScope
@TypeChecked
abstract class SpockMethodRequestProcessingBodyBuilder extends RequestProcessingMethodBodyBuilder {

	SpockMethodRequestProcessingBodyBuilder(Contract stubDefinition,
<<<<<<< HEAD
											ContractVerifierConfigProperties configProperties,
											GeneratedClassDataForMethod classDataForMethod) {
=======
			ContractVerifierConfigProperties configProperties,
			GeneratedClassDataForMethod classDataForMethod) {
>>>>>>> 8bbe6945
		super(stubDefinition, configProperties, classDataForMethod)
	}

	@Override
	protected String getResponseBodyPropertyComparisonString(String property, String value) {
		return "responseBody$property == \"${value}\""
	}

	@Override
	protected String getResponseBodyPropertyComparisonString(String property, Object value) {
		return getResponseBodyPropertyComparisonString(property, value as String)
	}

	@Override
	protected String getResponseBodyPropertyComparisonString(String property, Pattern value) {
		return "responseBody$property ${createBodyComparison(value)}"
	}

	@Override
	protected String getResponseBodyPropertyComparisonString(String property, ExecutionProperty value) {
		return value.insertValue("responseBody${property}")
	}

	@Override
	protected void processBodyElement(BlockBuilder blockBuilder, String property, ExecutionProperty exec) {
		blockBuilder.addLine("${exec.insertValue("parsedJson.read('''\$$property''')")}")
	}

	@Override
	protected void processBodyElement(BlockBuilder blockBuilder, String property, Map.Entry entry) {
		processBodyElement(blockBuilder, property, property + "." + entry.key, entry.value)
	}

	@Override
	protected String addCommentSignIfRequired(String baseString) {
		return baseString
	}

	@Override
	protected boolean shouldCommentOutBDDBlocks() {
		return false
	}

	@Override
	protected BlockBuilder addColonIfRequired(BlockBuilder blockBuilder) {
		return blockBuilder
	}

	@Override
	protected Optional<String> lineSuffix() {
		return Optional.empty()
	}

	@Override
	protected String getPropertyInListString(String property, Integer listIndex) {
		"$property[$listIndex]" ?: ''
	}

	@Override
	protected String convertUnicodeEscapesIfRequired(String json) {
		return StringEscapeUtils.unescapeJavaScript(json)
	}

	@Override
	protected String getResponseBodyPropertyComparisonString(String property, FromFileProperty value) {
		if (value.isByte()) {
			return "response.body.asByteArray() == " +
					readBytesFromFileString(value, CommunicationType.RESPONSE)
		}
		return getResponseBodyPropertyComparisonString(property, value.asString())
	}

	@Override
	protected String getSimpleResponseBodyString(String responseString) {
		return "def responseBody = ($responseString)"
	}

	@Override
	protected String getInputString(Request request) {
		return 'def response = given().spec(request)'
	}

	@Override
	protected String getInputString() {
		return 'def request = given()'
	}

	@Override
	protected String getHeaderString(Header header) {
		return ".header(${getTestSideValue(header.name)}, ${getTestSideValue(header.serverValue)})"
	}

	@Override
	protected String getCookieString(Cookie cookie) {
		return ".cookie(${getTestSideValue(cookie.key)}, ${getTestSideValue(cookie.serverValue)})"
	}

	@Override
	protected String getBodyString(Object body) {
		String value
		if (body instanceof ExecutionProperty) {
			value = body.toString()
<<<<<<< HEAD
		} else if (body instanceof FromFileProperty) {
=======
		}
		else if (body instanceof FromFileProperty) {
>>>>>>> 8bbe6945
			FromFileProperty fileProperty = (FromFileProperty) body
			value = fileProperty.isByte() ?
					readBytesFromFileString(fileProperty, CommunicationType.REQUEST) :
					readStringFromFileString(fileProperty, CommunicationType.REQUEST)
<<<<<<< HEAD
		} else {
=======
		}
		else {
>>>>>>> 8bbe6945
			String escaped = escapeRequestSpecialChars(body.toString())
			value = "'''$escaped'''"
		}
		return ".body($value)"
	}

	@Override
	protected String getMultipartFileParameterContent(String propertyName, NamedProperty propertyValue) {
<<<<<<< HEAD
		return getGroovyMultipartFileParameterContent(propertyName, propertyValue, { FromFileProperty fileProp -> readBytesFromFileString(fileProp, CommunicationType.REQUEST) })
=======
		return getGroovyMultipartFileParameterContent(propertyName, propertyValue, { FromFileProperty fileProp ->
			readBytesFromFileString(fileProp, CommunicationType.REQUEST)
		})
>>>>>>> 8bbe6945
	}

	@Override
	protected String getParameterString(Map.Entry<String, Object> parameter) {
		return ".param('$parameter.key', '$parameter.value')"
	}

	@Override
	protected void processHeaderElement(BlockBuilder blockBuilder, String property, GString value) {
		String gstringValue = ContentUtils.
				extractValueForGString(value, ContentUtils.GET_TEST_SIDE).toString()
		processHeaderElement(blockBuilder, property, gstringValue)
	}

	@Override
	protected void processCookieElement(BlockBuilder blockBuilder, String key, GString value) {
		String gStringValue = ContentUtils.
				extractValueForGString(value, ContentUtils.GET_TEST_SIDE).toString()
		processCookieElement(blockBuilder, key, gStringValue)
	}

	protected String convertHeaderComparison(String headerValue) {
		return " == '$headerValue'"
	}

	protected String convertHeaderComparison(Pattern headerValue) {
		return patternComparison(headerValue)
	}

	protected String convertHeaderComparison(RegexProperty headerValue) {
		return convertHeaderComparison(headerValue.pattern)
	}

	protected String convertCookieComparison(String cookieValue) {
		return "== '$cookieValue'"
	}

	protected String createBodyComparison(RegexProperty bodyValue) {
		return createBodyComparison(bodyValue.pattern)
	}

	protected String createBodyComparison(Pattern bodyValue) {
		String patternAsString = bodyValue.pattern()
<<<<<<< HEAD
		return patternComparison(RegexpBuilders.buildGStringRegexpForTestSide(patternAsString)) + ";"
=======
		return patternComparison(RegexpBuilders.
				buildGStringRegexpForTestSide(patternAsString)) + ";"
>>>>>>> 8bbe6945
	}

	protected String convertCookieComparison(Pattern cookieValue) {
		return patternComparison(cookieValue)
	}

	protected String patternComparison(Pattern pattern) {
		return patternComparison(pattern.toString())
	}

	protected String patternComparison(String pattern) {
		String converted = escapeJava(convertUnicodeEscapesIfRequired(pattern))
		return "==~ java.util.regex.Pattern.compile('${converted}')"
	}
}<|MERGE_RESOLUTION|>--- conflicted
+++ resolved
@@ -1,9 +1,5 @@
 /*
-<<<<<<< HEAD
- *  Copyright 2013-2019 the original author or authors.
-=======
  * Copyright 2013-2019 the original author or authors.
->>>>>>> 8bbe6945
  *
  * Licensed under the Apache License, Version 2.0 (the "License");
  * you may not use this file except in compliance with the License.
@@ -53,13 +49,8 @@
 abstract class SpockMethodRequestProcessingBodyBuilder extends RequestProcessingMethodBodyBuilder {
 
 	SpockMethodRequestProcessingBodyBuilder(Contract stubDefinition,
-<<<<<<< HEAD
-											ContractVerifierConfigProperties configProperties,
-											GeneratedClassDataForMethod classDataForMethod) {
-=======
 			ContractVerifierConfigProperties configProperties,
 			GeneratedClassDataForMethod classDataForMethod) {
->>>>>>> 8bbe6945
 		super(stubDefinition, configProperties, classDataForMethod)
 	}
 
@@ -162,22 +153,14 @@
 		String value
 		if (body instanceof ExecutionProperty) {
 			value = body.toString()
-<<<<<<< HEAD
-		} else if (body instanceof FromFileProperty) {
-=======
 		}
 		else if (body instanceof FromFileProperty) {
->>>>>>> 8bbe6945
 			FromFileProperty fileProperty = (FromFileProperty) body
 			value = fileProperty.isByte() ?
 					readBytesFromFileString(fileProperty, CommunicationType.REQUEST) :
 					readStringFromFileString(fileProperty, CommunicationType.REQUEST)
-<<<<<<< HEAD
-		} else {
-=======
 		}
 		else {
->>>>>>> 8bbe6945
 			String escaped = escapeRequestSpecialChars(body.toString())
 			value = "'''$escaped'''"
 		}
@@ -186,13 +169,9 @@
 
 	@Override
 	protected String getMultipartFileParameterContent(String propertyName, NamedProperty propertyValue) {
-<<<<<<< HEAD
-		return getGroovyMultipartFileParameterContent(propertyName, propertyValue, { FromFileProperty fileProp -> readBytesFromFileString(fileProp, CommunicationType.REQUEST) })
-=======
 		return getGroovyMultipartFileParameterContent(propertyName, propertyValue, { FromFileProperty fileProp ->
 			readBytesFromFileString(fileProp, CommunicationType.REQUEST)
 		})
->>>>>>> 8bbe6945
 	}
 
 	@Override
@@ -236,12 +215,8 @@
 
 	protected String createBodyComparison(Pattern bodyValue) {
 		String patternAsString = bodyValue.pattern()
-<<<<<<< HEAD
-		return patternComparison(RegexpBuilders.buildGStringRegexpForTestSide(patternAsString)) + ";"
-=======
 		return patternComparison(RegexpBuilders.
 				buildGStringRegexpForTestSide(patternAsString)) + ";"
->>>>>>> 8bbe6945
 	}
 
 	protected String convertCookieComparison(Pattern cookieValue) {
