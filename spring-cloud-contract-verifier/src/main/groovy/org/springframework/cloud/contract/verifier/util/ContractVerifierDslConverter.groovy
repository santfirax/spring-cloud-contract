/*
<<<<<<< HEAD
 *  Copyright 2013-2019 the original author or authors.
=======
 * Copyright 2013-2019 the original author or authors.
>>>>>>> 8bbe6945
 *
 * Licensed under the Apache License, Version 2.0 (the "License");
 * you may not use this file except in compliance with the License.
 * You may obtain a copy of the License at
 *
 *      http://www.apache.org/licenses/LICENSE-2.0
 *
 * Unless required by applicable law or agreed to in writing, software
 * distributed under the License is distributed on an "AS IS" BASIS,
 * WITHOUT WARRANTIES OR CONDITIONS OF ANY KIND, either express or implied.
 * See the License for the specific language governing permissions and
 * limitations under the License.
 */

package org.springframework.cloud.contract.verifier.util

import groovy.transform.CompileStatic
import groovy.util.logging.Commons
import org.codehaus.groovy.control.CompilerConfiguration

import org.springframework.cloud.contract.spec.Contract
import org.springframework.util.StringUtils

/**
 * Converts a file or String into a {@link Contract}
 *
 * @author Marcin Grzejszczak
 *
 * @since 1.0.0
 */
@CompileStatic
@Commons
class ContractVerifierDslConverter {

	private static final String SCENARIO_MATCHER = '^[0-9].*$'

	/**
	 * @deprecated - use {@link ContractVerifierDslConverter#convertAsCollection(java.io.File, java.lang.String)}
	 */
	@Deprecated
	static Collection<Contract> convertAsCollection(String dsl) {
		try {
			Object object = groovyShell().evaluate(dsl)
			return listOfContracts(object)
		}
		catch (DslParseException e) {
			throw e
		}
		catch (Exception e) {
			log.error("Exception occurred while trying to evaluate the contract", e)
			throw new DslParseException(e)
		}
	}

	static Collection<Contract> convertAsCollection(File rootFolder, String dsl) {
		ClassLoader classLoader = ContractVerifierDslConverter.getClassLoader()
		try {
			ClassLoader urlCl = updatedClassLoader(rootFolder, classLoader)
			Object object = groovyShell(urlCl, rootFolder).evaluate(dsl)
			return listOfContracts(object)
		}
		catch (DslParseException e) {
			throw e
		}
		catch (Exception e) {
			log.error("Exception occurred while trying to evaluate the contract", e)
			throw new DslParseException(e)
		}
		finally {
			Thread.currentThread().setContextClassLoader(classLoader)
		}
	}

	static Collection<Contract> convertAsCollection(File dsl) {
		return convertAsCollection(dsl.parentFile, dsl)
	}

	static Collection<Contract> convertAsCollection(File rootFolder, File dsl) {
		ClassLoader classLoader = ContractVerifierDslConverter.getClassLoader()
		try {
			ClassLoader urlCl = updatedClassLoader(rootFolder, classLoader)
			Object object = groovyShell(urlCl, rootFolder).evaluate(dsl)
			return listOfContracts(dsl, object)
<<<<<<< HEAD
		} catch (DslParseException e) {
=======
		}
		catch (DslParseException e) {
>>>>>>> 8bbe6945
			throw e
		}
		catch (Exception e) {
			log.error("Exception occurred while trying to evaluate the contract at path [${dsl.path}]", e)
			throw new DslParseException(e)
		}
		finally {
			Thread.currentThread().setContextClassLoader(classLoader)
		}
	}

	private static ClassLoader updatedClassLoader(File rootFolder, ClassLoader classLoader) {
		ClassLoader urlCl = URLClassLoader
				.newInstance([rootFolder.toURI().toURL()] as URL[], classLoader)
		Thread.currentThread().setContextClassLoader(urlCl)
		return urlCl
	}

	private static GroovyShell groovyShell() {
		return new GroovyShell(ContractVerifierDslConverter.classLoader, new CompilerConfiguration(sourceEncoding: 'UTF-8'))
	}

	private static GroovyShell groovyShell(ClassLoader cl, File rootFolder) {
		return new GroovyShell(cl,
				new CompilerConfiguration(sourceEncoding: 'UTF-8',
						classpathList: [rootFolder.absolutePath]))
	}

	private static Collection<Contract> listOfContracts(object) {
		if (object instanceof Collection) {
			return object as Collection<Contract>
		}
		else if (!object instanceof Contract) {
			throw new DslParseException("Contract is not returning a Contract or list of Contracts")
		}
		return [object] as Collection<Contract>
	}

	private static Collection<Contract> listOfContracts(File file, Object object) {
		if (object instanceof Collection) {
			return withName(file, object as Collection<Contract>)
<<<<<<< HEAD
		} else if (!object instanceof Contract) {
=======
		}
		else if (!object instanceof Contract) {
>>>>>>> 8bbe6945
			throw new DslParseException("Contract is not returning a Contract or list of Contracts")
		}
		return withName(file, [object] as Collection<Contract>)
	}

	private static Collection<Contract> withName(File file, Collection<Contract> contracts) {
		int counter = 0
		return contracts.collect {
			if (contractNameEmpty(it) && !relatedToScenarios(file, it)) {
				it.name(NamesUtil.defaultContractName(file, contracts, counter))
			}
			counter++
			return it
		}
	}

	private static boolean contractNameEmpty(Contract it) {
		return it != null && StringUtils.isEmpty(it.name)
	}

	private static boolean relatedToScenarios(File file, Contract contract) {
<<<<<<< HEAD
		return contract.name?.matches(SCENARIO_MATCHER) ||
				file.name.matches(SCENARIO_MATCHER)
=======
		return contract.name?.matches(SCENARIO_MATCHER) || file.name.matches(SCENARIO_MATCHER)
>>>>>>> 8bbe6945
	}
}<|MERGE_RESOLUTION|>--- conflicted
+++ resolved
@@ -1,9 +1,5 @@
 /*
-<<<<<<< HEAD
- *  Copyright 2013-2019 the original author or authors.
-=======
  * Copyright 2013-2019 the original author or authors.
->>>>>>> 8bbe6945
  *
  * Licensed under the Apache License, Version 2.0 (the "License");
  * you may not use this file except in compliance with the License.
@@ -87,12 +83,8 @@
 			ClassLoader urlCl = updatedClassLoader(rootFolder, classLoader)
 			Object object = groovyShell(urlCl, rootFolder).evaluate(dsl)
 			return listOfContracts(dsl, object)
-<<<<<<< HEAD
-		} catch (DslParseException e) {
-=======
 		}
 		catch (DslParseException e) {
->>>>>>> 8bbe6945
 			throw e
 		}
 		catch (Exception e) {
@@ -134,12 +126,8 @@
 	private static Collection<Contract> listOfContracts(File file, Object object) {
 		if (object instanceof Collection) {
 			return withName(file, object as Collection<Contract>)
-<<<<<<< HEAD
-		} else if (!object instanceof Contract) {
-=======
 		}
 		else if (!object instanceof Contract) {
->>>>>>> 8bbe6945
 			throw new DslParseException("Contract is not returning a Contract or list of Contracts")
 		}
 		return withName(file, [object] as Collection<Contract>)
@@ -161,11 +149,6 @@
 	}
 
 	private static boolean relatedToScenarios(File file, Contract contract) {
-<<<<<<< HEAD
-		return contract.name?.matches(SCENARIO_MATCHER) ||
-				file.name.matches(SCENARIO_MATCHER)
-=======
 		return contract.name?.matches(SCENARIO_MATCHER) || file.name.matches(SCENARIO_MATCHER)
->>>>>>> 8bbe6945
 	}
 }