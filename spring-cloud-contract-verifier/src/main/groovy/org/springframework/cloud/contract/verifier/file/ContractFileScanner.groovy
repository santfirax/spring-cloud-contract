--- conflicted
+++ resolved
@@ -1,9 +1,5 @@
 /*
-<<<<<<< HEAD
- *  Copyright 2013-2019 the original author or authors.
-=======
  * Copyright 2013-2019 the original author or authors.
->>>>>>> 8bbe6945
  *
  * Licensed under the Apache License, Version 2.0 (the "License");
  * you may not use this file except in compliance with the License.
@@ -36,6 +32,7 @@
 import org.springframework.cloud.contract.verifier.converter.YamlContractConverter
 import org.springframework.cloud.contract.verifier.util.ContractVerifierDslConverter
 import org.springframework.core.io.support.SpringFactoriesLoader
+
 /**
  * Scans the provided file path for the DSLs. There's a possibility to provide
  * inclusion and exclusion filters.
@@ -50,12 +47,8 @@
 
 	private static final String OS_NAME = System.getProperty("os.name")
 	private static final String OS_NAME_WINDOWS_PREFIX = "Windows"
-<<<<<<< HEAD
-	protected static final boolean IS_OS_WINDOWS = getOSMatchesName(OS_NAME_WINDOWS_PREFIX)
-=======
 	protected static final boolean IS_OS_WINDOWS =
 			getOSMatchesName(OS_NAME_WINDOWS_PREFIX)
->>>>>>> 8bbe6945
 
 	private static final String MATCH_PREFIX = "glob:"
 	private static final Pattern SCENARIO_STEP_FILENAME_PATTERN = Pattern.
@@ -67,13 +60,8 @@
 	private final String includeMatcher
 
 	ContractFileScanner(File baseDir, Set<String> excluded, Set<String> ignored,
-<<<<<<< HEAD
-						Set<String> included = [],
-						String includeMatcher = "") {
-=======
 			Set<String> included = [],
 			String includeMatcher = "") {
->>>>>>> 8bbe6945
 		this.baseDir = baseDir
 		this.excludeMatchers = processPatterns(excluded ?: [] as Set<String>)
 		this.ignoreMatchers = processPatterns(ignored ?: [] as Set<String>)
@@ -123,12 +111,6 @@
 			boolean excluded = matchesPattern(file, excludeMatchers)
 			if (!excluded) {
 				boolean contractFile = isContractFile(file)
-<<<<<<< HEAD
-				boolean included = includeMatcher ? file.absolutePath.matches(includeMatcher) : true
-				included = includeMatchers ? matchesPattern(file, includeMatchers) : included
-				if (contractFile && included) {
-					addContractToTestGeneration(result, files, file, i, ContractVerifierDslConverter.convertAsCollection(baseDir, file))
-=======
 				boolean included = includeMatcher ? file.absolutePath.
 						matches(includeMatcher) : true
 				included = includeMatchers ?
@@ -136,7 +118,6 @@
 				if (contractFile && included) {
 					addContractToTestGeneration(result, files, file, i, ContractVerifierDslConverter.
 							convertAsCollection(baseDir, file))
->>>>>>> 8bbe6945
 				}
 				if (!contractFile && included) {
 					addContractToTestGeneration(converters, result, files, file, i)
@@ -167,11 +148,7 @@
 	}
 
 	private void addContractToTestGeneration(List<ContractConverter> converters, ListMultimap<Path, ContractMetadata> result,
-<<<<<<< HEAD
-											 File[] files, File file, int index) {
-=======
 			File[] files, File file, int index) {
->>>>>>> 8bbe6945
 		boolean converted = false
 		if (!file.isDirectory()) {
 			for (ContractConverter converter : converters) {
@@ -198,22 +175,14 @@
 		}
 		try {
 			return converter.convertFrom(file)
-<<<<<<< HEAD
-		} catch (Exception e) {
-=======
 		}
 		catch (Exception e) {
->>>>>>> 8bbe6945
 			throw new IllegalStateException("Failed to convert file [" + file + "]", e)
 		}
 	}
 
 	private void addContractToTestGeneration(ListMultimap<Path, ContractMetadata> result, File[] files, File file,
-<<<<<<< HEAD
-											 int index, Collection<Contract> convertedContract) {
-=======
 			int index, Collection<Contract> convertedContract) {
->>>>>>> 8bbe6945
 		Path path = file.toPath()
 		Integer order = null
 		if (hasScenarioFilenamePattern(path)) {
