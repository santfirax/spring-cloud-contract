/*
 * Copyright 2013-2019 the original author or authors.
 *
 * Licensed under the Apache License, Version 2.0 (the "License");
 * you may not use this file except in compliance with the License.
 * You may obtain a copy of the License at
 *
<<<<<<< HEAD
 *     http://www.apache.org/licenses/LICENSE-2.0
 *
 * Unless required by applicable law or agreed to in writing, software
 * distributed under the License is distributed on an "AS IS" BASIS,
 * WITHOUT WARRANTIES OR CONDITIONS OF ANY KIND, either express or implied.
 * See the License for the specific language governing permissions and
 * limitations under the License.
 *
=======
 *      http://www.apache.org/licenses/LICENSE-2.0
 *
 * Unless required by applicable law or agreed to in writing, software
 * distributed under the License is distributed on an "AS IS" BASIS,
 * WITHOUT WARRANTIES OR CONDITIONS OF ANY KIND, either express or implied.
 * See the License for the specific language governing permissions and
 * limitations under the License.
>>>>>>> 8bbe6945
 */

package org.springframework.cloud.contract.verifier.builder

import java.util.regex.Pattern

import groovy.transform.PackageScope
import groovy.transform.TypeChecked
import org.apache.commons.text.StringEscapeUtils

import org.springframework.cloud.contract.spec.Contract
import org.springframework.cloud.contract.spec.ContractTemplate
import org.springframework.cloud.contract.spec.internal.BodyMatchers
import org.springframework.cloud.contract.spec.internal.Cookie
import org.springframework.cloud.contract.spec.internal.DslProperty
import org.springframework.cloud.contract.spec.internal.ExecutionProperty
import org.springframework.cloud.contract.spec.internal.FromFileProperty
import org.springframework.cloud.contract.spec.internal.Header
import org.springframework.cloud.contract.spec.internal.Headers
import org.springframework.cloud.contract.spec.internal.MatchingStrategy
import org.springframework.cloud.contract.spec.internal.NamedProperty
import org.springframework.cloud.contract.spec.internal.OptionalProperty
import org.springframework.cloud.contract.spec.internal.QueryParameter
import org.springframework.cloud.contract.spec.internal.RegexProperty
import org.springframework.cloud.contract.verifier.config.ContractVerifierConfigProperties
import org.springframework.cloud.contract.verifier.template.HandlebarsTemplateProcessor
import org.springframework.cloud.contract.verifier.template.TemplateProcessor
import org.springframework.cloud.contract.verifier.util.ContentType
import org.springframework.cloud.contract.verifier.util.ContentUtils
import org.springframework.cloud.contract.verifier.util.MapConverter
import org.springframework.util.StringUtils

import static org.springframework.cloud.contract.verifier.util.ContentType.FORM
import static org.springframework.cloud.contract.verifier.util.ContentType.JSON
import static org.springframework.cloud.contract.verifier.util.ContentType.TEXT
import static org.springframework.cloud.contract.verifier.util.ContentType.XML
import static org.springframework.cloud.contract.verifier.util.ContentUtils.extractValue

/**
 * Main class for building method body.
 *
 * Do not change to {@code @CompileStatic} since it's using double dispatch.
 *
 * @author Olga Maciaszek-Sharma, codearte.io
 * @author Tim Ysewyn
 *
 * @since 1.0.0
 */
@TypeChecked
@PackageScope
abstract class MethodBodyBuilder implements ClassVerifier {

<<<<<<< HEAD
	private static final Closure GET_SERVER_VALUE = { it instanceof DslProperty ? it.serverValue : it }
=======
	private static final Closure GET_SERVER_VALUE = {
		it instanceof DslProperty ? it.serverValue : it
	}
>>>>>>> 8bbe6945

	protected final ContractVerifierConfigProperties configProperties
	protected final TemplateProcessor templateProcessor
	protected final ContractTemplate contractTemplate
	protected final Contract contract
	protected final GeneratedClassDataForMethod classDataForMethod
	private final JsonBodyVerificationBuilder jsonBodyVerificationBuilder
	private final XmlBodyVerificationBuilder xmlBodyVerificationBuilder

	protected MethodBodyBuilder(ContractVerifierConfigProperties configProperties,
<<<<<<< HEAD
								Contract contract,
								GeneratedClassDataForMethod classDataForMethod) {
=======
			Contract contract,
			GeneratedClassDataForMethod classDataForMethod) {
>>>>>>> 8bbe6945
		this.configProperties = configProperties
		this.templateProcessor = processor()
		this.contractTemplate = template()
		this.contract = contract
		this.classDataForMethod = classDataForMethod
		this.jsonBodyVerificationBuilder = new JsonBodyVerificationBuilder(this.configProperties,
				templateProcessor, contractTemplate, this.contract,
				lineSuffix(), { String jsonPath ->
			postProcessJsonPathCall(jsonPath)
<<<<<<< HEAD
		})
=======
				})
>>>>>>> 8bbe6945
		this.xmlBodyVerificationBuilder = new XmlBodyVerificationBuilder(contract,
				lineSuffix())
	}

	private String byteBodyToAFileForTestMethod(FromFileProperty property, CommunicationType side) {
		String newFileName = this.classDataForMethod.methodName + "_" + side.name().toLowerCase() + "_" + property.fileName()
		File newFile = new File(this.classDataForMethod.testClassPath().parent.toFile(), newFileName)
		// for IDE
		newFile.bytes = property.asBytes()
		// for plugin
		generatedTestResourcesFileBytes(property, newFile)
		return newFileName
	}

	private void generatedTestResourcesFileBytes(FromFileProperty property, File newFile) {
		java.nio.file.Path relativePath = this.configProperties.generatedTestSourcesDir.
				toPath().relativize(newFile.toPath())
		File newFileInGeneratedTestSources = new File(this.configProperties.generatedTestResourcesDir, relativePath.
				toString())
		newFileInGeneratedTestSources.parentFile.mkdirs()
		newFileInGeneratedTestSources.bytes = property.asBytes()
	}

	protected String readBytesFromFileString(FromFileProperty property, CommunicationType side) {
		String fileName = byteBodyToAFileForTestMethod(property, side)
		return "fileToBytes(this, \"${fileName}\")"
	}

	protected String readStringFromFileString(FromFileProperty property, CommunicationType side) {
		return "new String(" + readBytesFromFileString(property, side) + ")"
	}

	private TemplateProcessor processor() {
		return new HandlebarsTemplateProcessor()
	}

	private ContractTemplate template() {
		return new HandlebarsTemplateProcessor()
	}

	protected ContentType getRequestContentType() {
		return ContentType.UNKNOWN
	}

	/**
	 * Builds the response body validation code block
	 */
	protected abstract void validateResponseCodeBlock(BlockBuilder bb)

	/**
	 * Builds the response headers validation code block
	 */
	protected abstract void validateResponseHeadersBlock(BlockBuilder bb)

	/**
	 * Builds the response cookies validation code block
	 */
	protected abstract void validateResponseCookiesBlock(BlockBuilder bb)

	/**
	 * Builds the code that returns response in the string format
	 */
	protected abstract String getResponseAsString()

	/**
	 * @return the given string with comment sign if required by the given implementation
	 */
	protected abstract String addCommentSignIfRequired(String baseString)

	/**
<<<<<<< HEAD
	 * Returns true if the BDD-syntax blocks should be commented out for a given framework
=======
	 * @return true if the BDD-syntax blocks should be commented out for a given framework
>>>>>>> 8bbe6945
	 */
	protected abstract boolean shouldCommentOutBDDBlocks()

	/**
	 * Adds a colon sign at the end of each line if necessary
	 */
	protected abstract BlockBuilder addColonIfRequired(BlockBuilder blockBuilder)

	/**
<<<<<<< HEAD
	 * Returns line suffix appropriate for test builder if required
=======
	 * @return line suffix appropriate for test builder if required
>>>>>>> 8bbe6945
	 */
	protected abstract Optional<String> lineSuffix()

	/**
	 * Builds the code that for the given {@code property} will compare it to
	 * the given Object {@code value}
	 */
	protected abstract String getResponseBodyPropertyComparisonString(String property, Object value)

	/**
	 * Builds the code that for the given {@code property} will compare it to
	 * the given byte[] {@code value}
	 */
	protected abstract String getResponseBodyPropertyComparisonString(String property, FromFileProperty value)

	/**
	 * Builds the code that for the given {@code property} will compare it to
	 * the given String {@code value}
	 */
	protected abstract String getResponseBodyPropertyComparisonString(String property, String value)

	/**
	 * Builds the code that for the given {@code property} will match it to
	 * the given regular expression {@code value}
	 */
	protected abstract String getResponseBodyPropertyComparisonString(String property, Pattern value)

	/**
	 * Builds the code that for the given {@code property} will match it to
	 * the given {@link ExecutionProperty} value
	 */
	protected abstract String getResponseBodyPropertyComparisonString(String property, ExecutionProperty value)

	/**
	 * Appends to the {@link BlockBuilder} the assertion for the given body element
	 */
	protected abstract void processBodyElement(BlockBuilder blockBuilder, String property, ExecutionProperty exec)

	/**
	 * Appends to the {@link BlockBuilder} the assertion for the given body element
	 */
	protected abstract void processBodyElement(BlockBuilder blockBuilder, String property, Map.Entry entry)

	/**
	 * Appends to the {@link BlockBuilder} the assertion for the given header path
	 */
	protected abstract void processHeaderElement(BlockBuilder blockBuilder, String property, Pattern pattern)

	/**
	 * Appends to the {@link BlockBuilder} the assertion for the given header path
	 */
	protected void processHeaderElement(BlockBuilder blockBuilder, String property, RegexProperty regexProperty) {
		processHeaderElement(blockBuilder, property, regexProperty.pattern)
	}

	/**
	 * Appends to the {@link BlockBuilder} the assertion for the given header path
	 */
	protected abstract void processHeaderElement(BlockBuilder blockBuilder, String property, ExecutionProperty exec)

	/**
	 * Appends to the {@link BlockBuilder} the assertion for the given header path
	 */
	protected abstract void processHeaderElement(BlockBuilder blockBuilder, String property, String value)

	/**
	 * Appends to the {@link BlockBuilder} the assertion for the given header path
	 */
	protected abstract void processHeaderElement(BlockBuilder blockBuilder, String property, GString value)

	/**
	 * Appends to the {@link BlockBuilder} the assertion for the given header path
	 */
	protected abstract void processHeaderElement(BlockBuilder blockBuilder, String property, Number value)

	/**
	 * Appends to the {@link BlockBuilder} the assertion for the given cookie path
	 */
	protected abstract void processCookieElement(BlockBuilder blockBuilder, String key, Pattern pattern)

	/**
	 * Appends to the {@link BlockBuilder} the assertion for the given cookie path
	 */
	protected abstract void processCookieElement(BlockBuilder blockBuilder, String key, String value)

	/**
	 * Appends to the {@link BlockBuilder} the assertion for the given cookie path
	 */
	protected abstract void processCookieElement(BlockBuilder blockBuilder, String key, GString value)

	/**
	 * Appends to the {@link BlockBuilder} the code to retrieve a value for a property
	 * from the list with the given index
	 */
	protected abstract String getPropertyInListString(String property, Integer index)

	protected abstract String convertUnicodeEscapesIfRequired(String json)

	/**
	 * Builds the code that returns String from a body that is plain text
	 */
	protected abstract String getSimpleResponseBodyString(String responseString)

	/**
	 * Builds the code that returns the "message". For messaging it will be an input
	 * message. For REST it will be an input request.
	 */
	protected abstract String getInputString()

	/**
	 * Builds the code to append a header to the request / message
	 */
	protected abstract String getHeaderString(Header header)

	/**
	 * Builds the code to append a cookie to the request / message
	 */
	protected abstract String getCookieString(Cookie cookie)

	/**
	 * Builds the code to append body to the request / message
	 */
	protected abstract String getBodyString(Object body)

	/**
	 * Builds the code to append multipart content to the request.
	 * Not applicable for messaging.
	 */
	protected abstract String getMultipartFileParameterContent(String propertyName, NamedProperty propertyValue)

	/**
	 * Builds the code to append a form parameter to the request.
	 * Not applicable for messaging.
	 */
	protected abstract String getParameterString(Map.Entry<String, Object> parameter)

	/**
	 * Appends the code to {@link BlockBuilder} for initial request processing
	 */
	protected abstract void processInput(BlockBuilder bb)

	/**
	 * Appends the code to {@link BlockBuilder} for the {@code //when} block
	 */
	protected abstract void when(BlockBuilder bb)

	/**
	 * Appends the code to {@link BlockBuilder} for the {@code //then} block
	 */
	protected abstract void then(BlockBuilder bb)

	/**
	 * @return a{@link org.springframework.cloud.contract.verifier.util.ContentType} for the given request
	 */
	protected abstract ContentType getResponseContentType()

	/**
	 * Converts the body into String format
	 */
	protected abstract String getBodyAsString()

	/**
	 * @return {@code true} if given section should be created
	 */
	protected abstract boolean hasGivenSection()

	/**
	 * Post processing of each JSON path entry
	 */
	protected String postProcessJsonPathCall(String jsonPath) {
		return jsonPath
	}

	/**
	 * Builds the test contents and appends them to {@link BlockBuilder}
	 */
	void appendTo(BlockBuilder blockBuilder) {
		blockBuilder.startBlock()

		if (hasGivenSection()) {
			givenBlock(blockBuilder)
		}
		whenBlock(blockBuilder)
		thenBlock(blockBuilder)

		blockBuilder.endBlock()
	}

	/**
	 * Prepares the {@code given} block section together with comments and indents
	 */
	protected void givenBlock(BlockBuilder bb) {
		bb.addLine(addCommentSignIfRequired('given:'))
		bb.startBlock()
		given(bb)
		bb.endBlock().addEmptyLine()
	}

	/**
	 * Prepares the {@code when} block section together with comments and indents
	 */
	protected void whenBlock(BlockBuilder bb) {
		bb.addLine(addCommentSignIfRequired('when:'))
		bb.startBlock()
		when(bb)
		bb.endBlock().addEmptyLine()
	}

	/**
	 * Prepares the {@code then} block section together with comments and indents
	 */
	protected void thenBlock(BlockBuilder bb) {
		bb.addLine(addCommentSignIfRequired('then:'))
		bb.startBlock()
		then(bb)
		bb.endBlock()
	}

	/**
	 * Builds the {@code given} block section together with comments and indents
	 */
	protected void given(BlockBuilder bb) {
		bb.addLine(getInputString())
		bb.indent()
		processInput(bb)
		addColonIfRequired(bb)
		bb.unindent()
	}

	/**
	 * Builds the response body verification part. The code will differ depending on the
	 * ContentType, type of response etc. The result will be appended to {@link BlockBuilder}
	 */
	protected void validateResponseBodyBlock(BlockBuilder bb, BodyMatchers bodyMatchers, Object responseBody) {
		ContentType contentType = getResponseContentType()
		Object convertedResponseBody = responseBody
		if (convertedResponseBody instanceof FromFileProperty) {
			if (convertedResponseBody.isByte()) {
				byteResponseBodyCheck(bb, convertedResponseBody)
				return
			}
			convertedResponseBody = convertedResponseBody.asString()
		}
		if (convertedResponseBody instanceof GString) {
<<<<<<< HEAD
			convertedResponseBody = extractValue(convertedResponseBody as GString, contentType, { Object o -> o instanceof DslProperty ? o.serverValue : o })
=======
			convertedResponseBody =
					extractValue(convertedResponseBody as GString, contentType, { Object o -> o instanceof DslProperty ? o.serverValue : o })
>>>>>>> 8bbe6945
		}
		if (TEXT != contentType && FORM != contentType) {
			boolean dontParseStrings = contentType == JSON && convertedResponseBody instanceof Map
			Closure parsingClosure = dontParseStrings ? Closure.IDENTITY : MapConverter.JSON_PARSING_CLOSURE
<<<<<<< HEAD
			convertedResponseBody = MapConverter.getTestSideValues(convertedResponseBody, parsingClosure)
		} else {
			convertedResponseBody = StringEscapeUtils.escapeJava(convertedResponseBody.toString())
=======
			convertedResponseBody = MapConverter.
					getTestSideValues(convertedResponseBody, parsingClosure)
		}
		else {
			convertedResponseBody = StringEscapeUtils.
					escapeJava(convertedResponseBody.toString())
>>>>>>> 8bbe6945
		}
		if (JSON == contentType) {
			addJsonBodyVerification(bb, convertedResponseBody, bodyMatchers)
		}
		else if (XML == contentType) {
			xmlBodyVerificationBuilder.addXmlResponseBodyCheck(bb, convertedResponseBody,
					bodyMatchers, getResponseAsString(), shouldCommentOutBDDBlocks())
<<<<<<< HEAD
		} else {
=======
		}
		else {
>>>>>>> 8bbe6945
			simpleTextResponseBodyCheck(bb, convertedResponseBody)
		}
	}


	private void addJsonBodyVerification(BlockBuilder bb, Object responseBody, BodyMatchers bodyMatchers) {
		Object convertedResponseBody = jsonBodyVerificationBuilder
				.addJsonResponseBodyCheck(bb, responseBody,
				bodyMatchers, getResponseAsString(), shouldCommentOutBDDBlocks())
		if (!(convertedResponseBody instanceof Map || convertedResponseBody instanceof List)) {
			simpleTextResponseBodyCheck(bb, convertedResponseBody)
		}
		processBodyElement(bb, "", "", convertedResponseBody)
	}

	private void simpleTextResponseBodyCheck(BlockBuilder bb, convertedResponseBody) {
		bb.addLine(getSimpleResponseBodyString(getResponseAsString()))
		processText(bb, "", convertedResponseBody)
		addColonIfRequired(bb)
	}

	protected String trailingKey(String key) {
		if (key.startsWith(".")) {
			return key.substring(1)
		}
		return key
	}

	private String wrappedWithBracketsForDottedProp(String key) {
		String remindingKey = trailingKey(key)
		if (remindingKey.contains(".")) {
			return "['${remindingKey}']"
		}
		return remindingKey
	}

	/**
	 * Appends to the {@link BlockBuilder} the assertion for the given header path
	 */
	protected void processHeaderElement(BlockBuilder blockBuilder, String property, Object value) {
	}

	/**
	 * Appends to the {@link BlockBuilder} the assertion for the given cookie
	 */
	protected void processCookieElement(BlockBuilder blockBuilder, String key, Object value) {
	}

	/**
	 * Appends to the {@link BlockBuilder} the assertion for the given body element
	 */
	protected void processBodyElement(BlockBuilder blockBuilder, String property, Object value) {
	}

	/**
	 * Appends to the {@link BlockBuilder} the assertion for the given body element
	 */
	protected void processBodyElement(BlockBuilder blockBuilder, String oldProp, String property, Object value) {
		String propDiff = property - oldProp
		String prop = wrappedWithBracketsForDottedProp(propDiff)
		String mergedProp = StringUtils.hasText(property) ? "${oldProp}.${prop}" : ""
		processBodyElement(blockBuilder, mergedProp, value)
	}

	/**
	 * Removes unnecessary quotes
	 */
	protected String trimRepeatedQuotes(String toTrim) {
		if (toTrim.startsWith('"')) {
			return toTrim.replaceAll('"', '')
			//#261
		}
		else if (toTrim.startsWith('\\"') && toTrim.endsWith('\\"')) {
			return toTrim.substring(2, toTrim.length() - 2)
		}
		return toTrim
	}

	/**
	 * Converts the passed body into ints server side representation. All {@link DslProperty}
	 * will return their server side values
	 */
	protected Object extractServerValueFromBody(ContentType contentType, Object bodyValue) {
		if (bodyValue instanceof GString) {
			return extractValue(bodyValue, contentType, GET_SERVER_VALUE)
		}
		boolean dontParseStrings = contentType == JSON && bodyValue instanceof Map
		Closure parsingClosure = dontParseStrings ? Closure.IDENTITY : MapConverter.JSON_PARSING_CLOSURE
		return MapConverter.transformValues(bodyValue, GET_SERVER_VALUE, parsingClosure)
	}

	protected ContentType contentType() {
		Headers headers = this.contract.request?.headers ?: this.contract.input?.messageHeaders
		return ContentUtils.recognizeContentTypeFromTestHeader(headers)
	}

	/**
	 * Converts the {@link org.springframework.cloud.contract.spec.internal.QueryParameter} server side value into its String
	 * representation
	 */
	protected String resolveParamValue(QueryParameter param) {
		return resolveParamValue(param.serverValue)
	}

	/**
	 * Converts the query parameter value into String
	 */
	protected String resolveParamValue(Object value) {
		return value.toString()
	}

	/**
	 * Converts the query parameter DSL Property until a concrete value is reached
	 */
	protected String resolveParamValue(OptionalProperty value) {
		return resolveParamValue(value.optionalPattern())
	}

	/**
	 * Converts the query parameter value into String
	 */
	protected String resolveParamValue(MatchingStrategy matchingStrategy) {
		return matchingStrategy.serverValue.toString()
	}

	/**
	 * Depending on the object type extracts the test side values and
	 * combines them into a String representation
	 */
	protected String getTestSideValue(Object object) {
		return '"' + MapConverter.getTestSideValues(object).toString() + '"'
	}

	/**
	 * Extracts the executable test side values and
	 * @return the code of the executable
	 */
	protected String getTestSideValue(ExecutionProperty executionProperty) {
		return executionProperty.toString()
	}


	/**
	 * Appends to the {@link BlockBuilder} the assertion for the given body element
	 */
	protected void processBodyElement(BlockBuilder blockBuilder, String property, Map map) {
		map.each {
			processBodyElement(blockBuilder, property, it)
		}
	}

	/**
	 * Appends to the {@link BlockBuilder} the assertion for the given body element
	 */
	protected void processBodyElement(BlockBuilder blockBuilder, String property, List list) {
		list.eachWithIndex { listElement, listIndex ->
			String prop = getPropertyInListString(property, listIndex as Integer)
			processBodyElement(blockBuilder, property, prop, listElement)
		}
	}

	/**
	 * Appends to {@link BlockBuilder} processing of the given String value.
	 */
	protected void processText(BlockBuilder blockBuilder, String property, Object value) {
		if (value instanceof String && (value as String).startsWith('$')) {
			String newValue = stripFirstChar((value as String)).
					replaceAll('\\$value', "responseBody$property")
			blockBuilder.addLine(newValue)
			addColonIfRequired(blockBuilder)
		}
		else {
			blockBuilder.addLine(getResponseBodyPropertyComparisonString(property, value))
		}
	}

	private void byteResponseBodyCheck(BlockBuilder bb,
<<<<<<< HEAD
									   FromFileProperty convertedResponseBody) {
=======
			FromFileProperty convertedResponseBody) {
>>>>>>> 8bbe6945
		processText(bb, "", convertedResponseBody)
		addColonIfRequired(bb)
	}

	private String stripFirstChar(String s) {
		return s.substring(1)
	}

}<|MERGE_RESOLUTION|>--- conflicted
+++ resolved
@@ -5,16 +5,6 @@
  * you may not use this file except in compliance with the License.
  * You may obtain a copy of the License at
  *
-<<<<<<< HEAD
- *     http://www.apache.org/licenses/LICENSE-2.0
- *
- * Unless required by applicable law or agreed to in writing, software
- * distributed under the License is distributed on an "AS IS" BASIS,
- * WITHOUT WARRANTIES OR CONDITIONS OF ANY KIND, either express or implied.
- * See the License for the specific language governing permissions and
- * limitations under the License.
- *
-=======
  *      http://www.apache.org/licenses/LICENSE-2.0
  *
  * Unless required by applicable law or agreed to in writing, software
@@ -22,7 +12,6 @@
  * WITHOUT WARRANTIES OR CONDITIONS OF ANY KIND, either express or implied.
  * See the License for the specific language governing permissions and
  * limitations under the License.
->>>>>>> 8bbe6945
  */
 
 package org.springframework.cloud.contract.verifier.builder
@@ -75,13 +64,9 @@
 @PackageScope
 abstract class MethodBodyBuilder implements ClassVerifier {
 
-<<<<<<< HEAD
-	private static final Closure GET_SERVER_VALUE = { it instanceof DslProperty ? it.serverValue : it }
-=======
 	private static final Closure GET_SERVER_VALUE = {
 		it instanceof DslProperty ? it.serverValue : it
 	}
->>>>>>> 8bbe6945
 
 	protected final ContractVerifierConfigProperties configProperties
 	protected final TemplateProcessor templateProcessor
@@ -92,13 +77,8 @@
 	private final XmlBodyVerificationBuilder xmlBodyVerificationBuilder
 
 	protected MethodBodyBuilder(ContractVerifierConfigProperties configProperties,
-<<<<<<< HEAD
-								Contract contract,
-								GeneratedClassDataForMethod classDataForMethod) {
-=======
 			Contract contract,
 			GeneratedClassDataForMethod classDataForMethod) {
->>>>>>> 8bbe6945
 		this.configProperties = configProperties
 		this.templateProcessor = processor()
 		this.contractTemplate = template()
@@ -108,11 +88,7 @@
 				templateProcessor, contractTemplate, this.contract,
 				lineSuffix(), { String jsonPath ->
 			postProcessJsonPathCall(jsonPath)
-<<<<<<< HEAD
-		})
-=======
 				})
->>>>>>> 8bbe6945
 		this.xmlBodyVerificationBuilder = new XmlBodyVerificationBuilder(contract,
 				lineSuffix())
 	}
@@ -183,11 +159,7 @@
 	protected abstract String addCommentSignIfRequired(String baseString)
 
 	/**
-<<<<<<< HEAD
-	 * Returns true if the BDD-syntax blocks should be commented out for a given framework
-=======
 	 * @return true if the BDD-syntax blocks should be commented out for a given framework
->>>>>>> 8bbe6945
 	 */
 	protected abstract boolean shouldCommentOutBDDBlocks()
 
@@ -197,11 +169,7 @@
 	protected abstract BlockBuilder addColonIfRequired(BlockBuilder blockBuilder)
 
 	/**
-<<<<<<< HEAD
-	 * Returns line suffix appropriate for test builder if required
-=======
 	 * @return line suffix appropriate for test builder if required
->>>>>>> 8bbe6945
 	 */
 	protected abstract Optional<String> lineSuffix()
 
@@ -446,28 +414,18 @@
 			convertedResponseBody = convertedResponseBody.asString()
 		}
 		if (convertedResponseBody instanceof GString) {
-<<<<<<< HEAD
-			convertedResponseBody = extractValue(convertedResponseBody as GString, contentType, { Object o -> o instanceof DslProperty ? o.serverValue : o })
-=======
 			convertedResponseBody =
 					extractValue(convertedResponseBody as GString, contentType, { Object o -> o instanceof DslProperty ? o.serverValue : o })
->>>>>>> 8bbe6945
 		}
 		if (TEXT != contentType && FORM != contentType) {
 			boolean dontParseStrings = contentType == JSON && convertedResponseBody instanceof Map
 			Closure parsingClosure = dontParseStrings ? Closure.IDENTITY : MapConverter.JSON_PARSING_CLOSURE
-<<<<<<< HEAD
-			convertedResponseBody = MapConverter.getTestSideValues(convertedResponseBody, parsingClosure)
-		} else {
-			convertedResponseBody = StringEscapeUtils.escapeJava(convertedResponseBody.toString())
-=======
 			convertedResponseBody = MapConverter.
 					getTestSideValues(convertedResponseBody, parsingClosure)
 		}
 		else {
 			convertedResponseBody = StringEscapeUtils.
 					escapeJava(convertedResponseBody.toString())
->>>>>>> 8bbe6945
 		}
 		if (JSON == contentType) {
 			addJsonBodyVerification(bb, convertedResponseBody, bodyMatchers)
@@ -475,12 +433,8 @@
 		else if (XML == contentType) {
 			xmlBodyVerificationBuilder.addXmlResponseBodyCheck(bb, convertedResponseBody,
 					bodyMatchers, getResponseAsString(), shouldCommentOutBDDBlocks())
-<<<<<<< HEAD
-		} else {
-=======
 		}
 		else {
->>>>>>> 8bbe6945
 			simpleTextResponseBodyCheck(bb, convertedResponseBody)
 		}
 	}
@@ -658,11 +612,7 @@
 	}
 
 	private void byteResponseBodyCheck(BlockBuilder bb,
-<<<<<<< HEAD
-									   FromFileProperty convertedResponseBody) {
-=======
 			FromFileProperty convertedResponseBody) {
->>>>>>> 8bbe6945
 		processText(bb, "", convertedResponseBody)
 		addColonIfRequired(bb)
 	}
