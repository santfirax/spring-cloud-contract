--- conflicted
+++ resolved
@@ -1,9 +1,5 @@
 /*
-<<<<<<< HEAD
- *  Copyright 2013-2019 the original author or authors.
-=======
  * Copyright 2013-2019 the original author or authors.
->>>>>>> 8bbe6945
  *
  * Licensed under the Apache License, Version 2.0 (the "License");
  * you may not use this file except in compliance with the License.
@@ -54,18 +50,11 @@
 	public byte[] writeValueAsBytes(Object payload) throws JsonProcessingException {
 		if (payload instanceof String) {
 			return payload.toString().getBytes();
-<<<<<<< HEAD
-		} else if (payload instanceof byte[]) {
-=======
 		}
 		else if (payload instanceof byte[]) {
->>>>>>> 8bbe6945
 			return (byte[]) payload;
 		}
 		return this.objectMapper.writeValueAsBytes(payload);
 	}
-<<<<<<< HEAD
-=======
 
->>>>>>> 8bbe6945
 }