/*
 *  Copyright 2013-2016 the original author or authors.
 *
 *  Licensed under the Apache License, Version 2.0 (the "License");
 *  you may not use this file except in compliance with the License.
 *  You may obtain a copy of the License at
 *
 *       http://www.apache.org/licenses/LICENSE-2.0
 *
 *  Unless required by applicable law or agreed to in writing, software
 *  distributed under the License is distributed on an "AS IS" BASIS,
 *  WITHOUT WARRANTIES OR CONDITIONS OF ANY KIND, either express or implied.
 *  See the License for the specific language governing permissions and
 *  limitations under the License.
 */

package org.springframework.cloud.contract.verifier.builder

import org.springframework.cloud.contract.spec.Contract
import org.springframework.cloud.contract.verifier.config.ContractVerifierConfigProperties
import org.springframework.cloud.contract.verifier.dsl.WireMockStubVerifier
import org.springframework.cloud.contract.verifier.dsl.wiremock.WireMockStubStrategy
import org.springframework.cloud.contract.verifier.file.ContractMetadata
import org.springframework.cloud.contract.verifier.util.SyntaxChecker
import spock.lang.Issue
import spock.lang.Shared
import spock.lang.Specification
import spock.lang.Unroll
import spock.util.environment.RestoreSystemProperties

class JaxRsClientMethodBuilderSpec extends Specification implements WireMockStubVerifier {

	@Shared ContractVerifierConfigProperties properties = new ContractVerifierConfigProperties(assertJsonSize: true)

	def "should generate assertions for simple response body with #methodBuilderName"() {
		given:
			Contract contractDsl = Contract.make {
				request {
					method "GET"
					url "test"
				}
				response {
					status 200
					body """{
	"property1": "a",
	"property2": "b"
}"""
				}
			}
			MethodBodyBuilder builder = methodBuilder(contractDsl)
			BlockBuilder blockBuilder = new BlockBuilder(" ")
		when:
			builder.appendTo(blockBuilder)
		then:
			blockBuilder.toString().contains("""assertThatJson(parsedJson).field("property1").isEqualTo("a")""")
			blockBuilder.toString().contains("""assertThatJson(parsedJson).field("property2").isEqualTo("b")""")
		and:
			stubMappingIsValidWireMockStub(contractDsl)
		and:
			SyntaxChecker.tryToCompile(methodBuilderName, blockBuilder.toString())
		where:
			methodBuilderName                   | methodBuilder
			"JaxRsClientSpockMethodRequestProcessingBodyBuilder" | { org.springframework.cloud.contract.spec.Contract dsl -> new JaxRsClientSpockMethodRequestProcessingBodyBuilder(dsl, properties) }
			"JaxRsClientJUnitMethodBodyBuilder" | { org.springframework.cloud.contract.spec.Contract dsl -> new JaxRsClientJUnitMethodBodyBuilder(dsl, properties) }
	}

	@Issue("#187")
	def "should generate assertions for null and boolean values with #methodBuilderName"() {
		given:
			Contract contractDsl = Contract.make {
				request {
					method "GET"
					url "test"
				}
				response {
					status 200
					body """{
	"property1": "true",
	"property2": null,
	"property3": false
}"""
				}
			}
			MethodBodyBuilder builder = methodBuilder(contractDsl)
			BlockBuilder blockBuilder = new BlockBuilder(" ")
		when:
			builder.appendTo(blockBuilder)
		then:
			blockBuilder.toString().contains("""assertThatJson(parsedJson).field("property3").isEqualTo(false)""")
			blockBuilder.toString().contains("""assertThatJson(parsedJson).field("property2").isNull()""")
			blockBuilder.toString().contains("""assertThatJson(parsedJson).field("property1").isEqualTo("true")""")
		and:
<<<<<<< HEAD
			stubMappingIsValidWireMockStub(new WireMockStubStrategy("Test", new ContractMetadata(null, false, 0, null, contractDsl), contractDsl).toWireMockClientStub())
=======
			stubMappingIsValidWireMockStub(new WireMockStubStrategy("Test", new ContractMetadata(null, false, 0, null), contractDsl).toWireMockClientStub())
		and:
			SyntaxChecker.tryToCompile(methodBuilderName, blockBuilder.toString())
>>>>>>> 1fe79521
		where:
			methodBuilderName                   | methodBuilder
			"JaxRsClientSpockMethodRequestProcessingBodyBuilder" | { org.springframework.cloud.contract.spec.Contract dsl -> new JaxRsClientSpockMethodRequestProcessingBodyBuilder(dsl, properties) }
			"JaxRsClientJUnitMethodBodyBuilder" | { org.springframework.cloud.contract.spec.Contract dsl -> new JaxRsClientJUnitMethodBodyBuilder(dsl, properties) }
	}

	@Issue("#79")
	def "should generate assertions for simple response body constructed from map with a list with #methodBuilderName"() {
		given:
			Contract contractDsl = Contract.make {
				request {
					method "GET"
					url "test"
				}
				response {
					status 200
					body(
							property1: 'a',
							property2: [
									[a: 'sth'],
									[b: 'sthElse']
							]
					)
				}
			}
			MethodBodyBuilder builder = methodBuilder(contractDsl)
			BlockBuilder blockBuilder = new BlockBuilder(" ")
		when:
			builder.appendTo(blockBuilder)
		then:
			blockBuilder.toString().contains("""assertThatJson(parsedJson).field("property1").isEqualTo("a")""")
			blockBuilder.toString().contains("""assertThatJson(parsedJson).array("property2").contains("a").isEqualTo("sth")""")
			blockBuilder.toString().contains("""assertThatJson(parsedJson).array("property2").contains("b").isEqualTo("sthElse")""")
		and:
<<<<<<< HEAD
			stubMappingIsValidWireMockStub(new WireMockStubStrategy("Test", new ContractMetadata(null, false, 0, null, contractDsl), contractDsl).toWireMockClientStub())
=======
			stubMappingIsValidWireMockStub(new WireMockStubStrategy("Test", new ContractMetadata(null, false, 0, null), contractDsl).toWireMockClientStub())
		and:
			SyntaxChecker.tryToCompile(methodBuilderName, blockBuilder.toString())
>>>>>>> 1fe79521
		where:
			methodBuilderName                   | methodBuilder
			"JaxRsClientSpockMethodRequestProcessingBodyBuilder" | { org.springframework.cloud.contract.spec.Contract dsl -> new JaxRsClientSpockMethodRequestProcessingBodyBuilder(dsl, properties) }
			"JaxRsClientJUnitMethodBodyBuilder" | { org.springframework.cloud.contract.spec.Contract dsl -> new JaxRsClientJUnitMethodBodyBuilder(dsl, properties) }
	}

	@Issue("#79")
	@RestoreSystemProperties
	def "should generate assertions for simple response body constructed from map with a list with #methodBuilderName with array size check"() {
		given:
			System.setProperty('spring.cloud.contract.verifier.assert.size', 'true')
			Contract contractDsl = Contract.make {
				request {
					method "GET"
					url "test"
				}
				response {
					status 200
					body(
							property1: 'a',
							property2: [
									[a: 'sth'],
									[b: 'sthElse']
							]
					)
				}
			}
			MethodBodyBuilder builder = methodBuilder(contractDsl)
			BlockBuilder blockBuilder = new BlockBuilder(" ")
		when:
			builder.appendTo(blockBuilder)
		then:
			blockBuilder.toString().contains("""assertThatJson(parsedJson).field("property1").isEqualTo("a")""")
			blockBuilder.toString().contains("""assertThatJson(parsedJson).array("property2").contains("a").isEqualTo("sth")""")
			blockBuilder.toString().contains("""assertThatJson(parsedJson).array("property2").hasSize(2)""")
			blockBuilder.toString().contains("""assertThatJson(parsedJson).array("property2").contains("b").isEqualTo("sthElse")""")
		and:
<<<<<<< HEAD
			stubMappingIsValidWireMockStub(new WireMockStubStrategy("Test", new ContractMetadata(null, false, 0, null, contractDsl), contractDsl).toWireMockClientStub())
=======
			stubMappingIsValidWireMockStub(new WireMockStubStrategy("Test", new ContractMetadata(null, false, 0, null), contractDsl).toWireMockClientStub())
		and:
			SyntaxChecker.tryToCompile(methodBuilderName, blockBuilder.toString())
>>>>>>> 1fe79521
		where:
			methodBuilderName                   | methodBuilder
			"JaxRsClientSpockMethodRequestProcessingBodyBuilder" | { org.springframework.cloud.contract.spec.Contract dsl -> new JaxRsClientSpockMethodRequestProcessingBodyBuilder(dsl, properties) }
			"JaxRsClientJUnitMethodBodyBuilder" | { org.springframework.cloud.contract.spec.Contract dsl -> new JaxRsClientJUnitMethodBodyBuilder(dsl, properties) }
	}

	@Issue("#82")
	def "should generate proper request when body constructed from map with a list with #methodBuilderName"() {
		given:
			Contract contractDsl = Contract.make {
				request {
					method "GET"
					url "test"
					body(
							items: ['HOP']
					)
				}
				response {
					status 200
				}
			}
			MethodBodyBuilder builder = methodBuilder(contractDsl)
			BlockBuilder blockBuilder = new BlockBuilder(" ")
		when:
			builder.appendTo(blockBuilder)
		then:
			blockBuilder.toString().contains(bodyString)
		and:
			stubMappingIsValidWireMockStub(contractDsl)
		and:
			SyntaxChecker.tryToCompile(methodBuilderName, blockBuilder.toString())
		where:
			methodBuilderName                   | methodBuilder                                                                                                                                    | bodyString
			"JaxRsClientSpockMethodRequestProcessingBodyBuilder" | { org.springframework.cloud.contract.spec.Contract dsl -> new JaxRsClientSpockMethodRequestProcessingBodyBuilder(dsl, properties) } | """entity('{\"items\":[\"HOP\"]}', 'application/json')"""
			"JaxRsClientJUnitMethodBodyBuilder" | { org.springframework.cloud.contract.spec.Contract dsl -> new JaxRsClientJUnitMethodBodyBuilder(dsl, properties) }                                   | 'entity("{\\"items\\":[\\"HOP\\"]}", "application/json")'
	}

	@Issue("#88")
	def "should generate proper request when body constructed from GString with #methodBuilderName"() {
		given:
			Contract contractDsl = Contract.make {
				request {
					method "GET"
					url "test"
					body(
							"property1=VAL1"
					)
				}
				response {
					status 200
				}
			}
			MethodBodyBuilder builder = methodBuilder(contractDsl)
			BlockBuilder blockBuilder = new BlockBuilder(" ")
		when:
			builder.appendTo(blockBuilder)
		then:
			blockBuilder.toString().contains(bodyString)
		and:
			stubMappingIsValidWireMockStub(contractDsl)
		and:
			SyntaxChecker.tryToCompile(methodBuilderName, blockBuilder.toString())
		where:
			methodBuilderName                   | methodBuilder                                                                                                                                    | bodyString
			"JaxRsClientSpockMethodRequestProcessingBodyBuilder" | { org.springframework.cloud.contract.spec.Contract dsl -> new JaxRsClientSpockMethodRequestProcessingBodyBuilder(dsl, properties) } | """entity('property1=VAL1', 'application/octet-stream')"""
			"JaxRsClientJUnitMethodBodyBuilder" | { org.springframework.cloud.contract.spec.Contract dsl -> new JaxRsClientJUnitMethodBodyBuilder(dsl, properties) }                                   | 'entity("\\"property1=VAL1\\"", "application/octet-stream")'
	}

	def "should generate assertions for array in response body with #methodBuilderName"() {
		given:
			Contract contractDsl = Contract.make {
				request {
					method "GET"
					url "test"
				}
				response {
					status 200
					body """[
{
	"property1": "a"
},
{
	"property2": "b"
}]"""
				}
			}
			MethodBodyBuilder builder = methodBuilder(contractDsl)
			BlockBuilder blockBuilder = new BlockBuilder(" ")
		when:
			builder.appendTo(blockBuilder)
		then:
			blockBuilder.toString().contains("""assertThatJson(parsedJson).array().contains("property1").isEqualTo("a")""")
			blockBuilder.toString().contains("""assertThatJson(parsedJson).array().contains("property2").isEqualTo("b")""")
		and:
			stubMappingIsValidWireMockStub(contractDsl)
		and:
			SyntaxChecker.tryToCompile(methodBuilderName, blockBuilder.toString())
		where:
			methodBuilderName                   | methodBuilder
			"JaxRsClientSpockMethodRequestProcessingBodyBuilder" | { org.springframework.cloud.contract.spec.Contract dsl -> new JaxRsClientSpockMethodRequestProcessingBodyBuilder(dsl, properties) }
			"JaxRsClientJUnitMethodBodyBuilder" | { org.springframework.cloud.contract.spec.Contract dsl -> new JaxRsClientJUnitMethodBodyBuilder(dsl, properties) }
	}

	def "should generate assertions for array inside response body element with #methodBuilderName"() {
		given:
			Contract contractDsl = Contract.make {
				request {
					method "GET"
					url "test"
				}
				response {
					status 200
					body """{
	"property1": [
	{ "property2": "test1"},
	{ "property3": "test2"}
	]
}"""
				}
			}
			MethodBodyBuilder builder = methodBuilder(contractDsl)
			BlockBuilder blockBuilder = new BlockBuilder(" ")
		when:
			builder.appendTo(blockBuilder)
		then:
			blockBuilder.toString().contains("""assertThatJson(parsedJson).array("property1").contains("property2").isEqualTo("test1")""")
			blockBuilder.toString().contains("""assertThatJson(parsedJson).array("property1").contains("property3").isEqualTo("test2")""")
		and:
			stubMappingIsValidWireMockStub(contractDsl)
		and:
			SyntaxChecker.tryToCompile(methodBuilderName, blockBuilder.toString())
		where:
			methodBuilderName                   | methodBuilder
			"JaxRsClientSpockMethodRequestProcessingBodyBuilder" | { org.springframework.cloud.contract.spec.Contract dsl -> new JaxRsClientSpockMethodRequestProcessingBodyBuilder(dsl, properties) }
			"JaxRsClientJUnitMethodBodyBuilder" | { org.springframework.cloud.contract.spec.Contract dsl -> new JaxRsClientJUnitMethodBodyBuilder(dsl, properties) }
	}

	def "should generate assertions for nested objects in response body with #methodBuilderName"() {
		given:
			Contract contractDsl = Contract.make {
				request {
					method "GET"
					url "test"
				}
				response {
					status 200
					body '''\
{
	"property1": "a",
	"property2": {"property3": "b"}
}
'''
				}
			}
			MethodBodyBuilder builder = methodBuilder(contractDsl)
			BlockBuilder blockBuilder = new BlockBuilder(" ")
		when:
			builder.appendTo(blockBuilder)
		then:
			blockBuilder.toString().contains("""assertThatJson(parsedJson).field("property2").field("property3").isEqualTo("b")""")
			blockBuilder.toString().contains("""assertThatJson(parsedJson).field("property1").isEqualTo("a")""")
		and:
			stubMappingIsValidWireMockStub(contractDsl)
		and:
			SyntaxChecker.tryToCompile(methodBuilderName, blockBuilder.toString())
		where:
			methodBuilderName                   | methodBuilder
			"JaxRsClientSpockMethodRequestProcessingBodyBuilder" | { org.springframework.cloud.contract.spec.Contract dsl -> new JaxRsClientSpockMethodRequestProcessingBodyBuilder(dsl, properties) }
			"JaxRsClientJUnitMethodBodyBuilder" | { org.springframework.cloud.contract.spec.Contract dsl -> new JaxRsClientJUnitMethodBodyBuilder(dsl, properties) }
	}

	def "should generate regex assertions for map objects in response body with #methodBodyName"() {
		given:
			Contract contractDsl = Contract.make {
				request {
					method "GET"
					url "test"
				}
				response {
					status 200
					body(
							property1: "a",
							property2: value(
									consumer('123'),
									producer(regex('[0-9]{3}'))
							)
					)
					headers {
						header('Content-Type': 'application/json')
					}

				}
			}
			MethodBodyBuilder builder = methodBuilder(contractDsl)
			BlockBuilder blockBuilder = new BlockBuilder(" ")
		when:
			builder.appendTo(blockBuilder)
		then:
			blockBuilder.toString().contains("""assertThatJson(parsedJson).field("property2").matches("[0-9]{3}")""")
			blockBuilder.toString().contains("""assertThatJson(parsedJson).field("property1").isEqualTo("a")""")
		and:
			stubMappingIsValidWireMockStub(contractDsl)
		and:
			SyntaxChecker.tryToCompile(methodBuilderName, blockBuilder.toString())
		where:
			methodBuilderName                   | methodBuilder
			"JaxRsClientSpockMethodRequestProcessingBodyBuilder" | { org.springframework.cloud.contract.spec.Contract dsl -> new JaxRsClientSpockMethodRequestProcessingBodyBuilder(dsl, properties) }
			"JaxRsClientJUnitMethodBodyBuilder" | { org.springframework.cloud.contract.spec.Contract dsl -> new JaxRsClientJUnitMethodBodyBuilder(dsl, properties) }
	}

	def "should generate regex assertions for string objects in response body with #methodBuilderName"() {
		given:
			Contract contractDsl = Contract.make {
				request {
					method "GET"
					url "test"
				}
				response {
					status 200
					body("""{"property1":"a","property2":"${value(consumer('123'), producer(regex('[0-9]{3}')))}"}""")
					headers {
						header('Content-Type': 'application/json')
					}
				}
			}
			MethodBodyBuilder builder = methodBuilder(contractDsl)
			BlockBuilder blockBuilder = new BlockBuilder(" ")
		when:
			builder.appendTo(blockBuilder)
		then:
			blockBuilder.toString().contains("""assertThatJson(parsedJson).field("property2").matches("[0-9]{3}")""")
			blockBuilder.toString().contains("""assertThatJson(parsedJson).field("property1").isEqualTo("a")""")
		and:
			stubMappingIsValidWireMockStub(contractDsl)
		and:
			SyntaxChecker.tryToCompile(methodBuilderName, blockBuilder.toString())
		where:
			methodBuilderName                   | methodBuilder
			"JaxRsClientSpockMethodRequestProcessingBodyBuilder" | { org.springframework.cloud.contract.spec.Contract dsl -> new JaxRsClientSpockMethodRequestProcessingBodyBuilder(dsl, properties) }
			"JaxRsClientJUnitMethodBodyBuilder" | { org.springframework.cloud.contract.spec.Contract dsl -> new JaxRsClientJUnitMethodBodyBuilder(dsl, properties) }
	}

	def "should ignore 'Accept' header and use 'request' method with #methodBuilderName"() {
		given:
			Contract contractDsl = Contract.make {
				request {
					method "GET"
					url "test"
					headers {
						header("Accept", "text/plain")
					}
				}
				response {
					status 200
				}
			}
			MethodBodyBuilder builder = methodBuilder(contractDsl)
			BlockBuilder blockBuilder = new BlockBuilder(" ")
		when:
			builder.appendTo(blockBuilder)
		then:
			blockBuilder.toString().contains(requestString)
		and:
			stubMappingIsValidWireMockStub(contractDsl)
		and:
			SyntaxChecker.tryToCompile(methodBuilderName, blockBuilder.toString())
		where:
			methodBuilderName                   | methodBuilder                                                                                                                                    | requestString
			"JaxRsClientSpockMethodRequestProcessingBodyBuilder" | { org.springframework.cloud.contract.spec.Contract dsl -> new JaxRsClientSpockMethodRequestProcessingBodyBuilder(dsl, properties) } | "request('text/plain')"
			"JaxRsClientJUnitMethodBodyBuilder" | { org.springframework.cloud.contract.spec.Contract dsl -> new JaxRsClientJUnitMethodBodyBuilder(dsl, properties) }                                   | 'request("text/plain")'
	}

	def "should ignore 'Content-Type' header and use 'entity' method with #methodBuilderName"() {
		given:
			Contract contractDsl = Contract.make {
				request {
					method "GET"
					url "test"
					headers {
						header("Content-Type", "text/plain")
						header("Timer", "123")
					}
					body ''
				}
				response {
					status 200
				}
			}
			MethodBodyBuilder builder = methodBuilder(contractDsl)
			BlockBuilder blockBuilder = new BlockBuilder(" ")
		when:
			builder.appendTo(blockBuilder)
		then:
			for (String requestString : requestStrings) {
				blockBuilder.toString().contains(requestString)
			}
			!blockBuilder.toString().contains("""Content Type""")
		and:
			stubMappingIsValidWireMockStub(contractDsl)
		and:
			SyntaxChecker.tryToCompile(methodBuilderName, blockBuilder.toString())
		where:
			methodBuilderName                   | methodBuilder                                                                                                                                    | requestStrings
			"JaxRsClientSpockMethodRequestProcessingBodyBuilder" | { org.springframework.cloud.contract.spec.Contract dsl -> new JaxRsClientSpockMethodRequestProcessingBodyBuilder(dsl, properties) } | ["""entity('', 'text/plain')""", """header('Timer', '123')"""]
			"JaxRsClientJUnitMethodBodyBuilder" | { org.springframework.cloud.contract.spec.Contract dsl -> new JaxRsClientJUnitMethodBodyBuilder(dsl, properties) }                                   | ['entity("\\"\\"", "text/plain")', 'header("Timer", "123")']
	}

	def "should generate a call with an url path and query parameters with #methodBuilderName"() {
		given:
			Contract contractDsl = Contract.make {
				request {
					method 'GET'
					urlPath('/users') {
						queryParameters {
							parameter 'limit': $(consumer(equalTo("20")), producer(equalTo("10")))
							parameter 'offset': $(consumer(containing("20")), producer(equalTo("20")))
							parameter 'filter': "email"
							parameter 'sort': equalTo("name")
							parameter 'search': $(consumer(notMatching(~/^\/[0-9]{2}$/)), producer("55"))
							parameter 'age': $(consumer(notMatching("^\\w*\$")), producer("99"))
							parameter 'name': $(consumer(matching("Denis.*")), producer("Denis.Stepanov"))
							parameter 'email': "bob@email.com"
							parameter 'hello': $(consumer(matching("Denis.*")), producer(absent()))
							parameter 'hello': absent()
						}
					}
				}
				response {
					status 200
					body """
					{
						"property1": "a",
						"property2": "b"
					}
					"""
				}
			}
			MethodBodyBuilder builder = methodBuilder(contractDsl)
			BlockBuilder blockBuilder = new BlockBuilder(" ")
		when:
			builder.appendTo(blockBuilder)
			def test = blockBuilder.toString()
		then:
			test.contains(modifyStringIfRequired.call("queryParam('limit', '10'"))
			test.contains(modifyStringIfRequired.call("queryParam('offset', '20'"))
			test.contains(modifyStringIfRequired.call("queryParam('filter', 'email'"))
			test.contains(modifyStringIfRequired.call("queryParam('sort', 'name'"))
			test.contains(modifyStringIfRequired.call("queryParam('search', '55'"))
			test.contains(modifyStringIfRequired.call("queryParam('age', '99'"))
			test.contains(modifyStringIfRequired.call("queryParam('name', 'Denis.Stepanov'"))
			test.contains(modifyStringIfRequired.call("queryParam('email', 'bob@email.com'"))
			test.contains(modifyStringIfRequired.call("""assertThatJson(parsedJson).field("property1").isEqualTo("a")"""))
			test.contains(modifyStringIfRequired.call("""assertThatJson(parsedJson).field("property2").isEqualTo("b")"""))
		and:
			stubMappingIsValidWireMockStub(contractDsl)
		and:
			SyntaxChecker.tryToCompile(methodBuilderName, blockBuilder.toString())
		where:
			methodBuilderName                   | methodBuilder                                                                                                                                    | modifyStringIfRequired
			"JaxRsClientSpockMethodRequestProcessingBodyBuilder" | { org.springframework.cloud.contract.spec.Contract dsl -> new JaxRsClientSpockMethodRequestProcessingBodyBuilder(dsl, properties) } | { String paramString -> paramString }
			"JaxRsClientJUnitMethodBodyBuilder" | { org.springframework.cloud.contract.spec.Contract dsl -> new JaxRsClientJUnitMethodBodyBuilder(dsl, properties) }                                   | { String paramString -> paramString.replace("'", "\"") }
	}

	@Issue('#169')
	def "should generate a call with an url path and query parameters with url containing a pattern with #methodBuilderName"() {
		given:
			Contract contractDsl = Contract.make {
				request {
					method 'GET'
					url($(consumer(regex('/foo/[0-9]+')), producer('/foo/123456'))) {
						queryParameters {
							parameter 'limit': $(consumer(equalTo("20")), producer(equalTo("10")))
							parameter 'offset': $(consumer(containing("20")), producer(equalTo("20")))
							parameter 'filter': "email"
							parameter 'sort': equalTo("name")
							parameter 'search': $(consumer(notMatching(~/^\/[0-9]{2}$/)), producer("55"))
							parameter 'age': $(consumer(notMatching("^\\w*\$")), producer("99"))
							parameter 'name': $(consumer(matching("Denis.*")), producer("Denis.Stepanov"))
							parameter 'email': "bob@email.com"
							parameter 'hello': $(consumer(matching("Denis.*")), producer(absent()))
							parameter 'hello': absent()
						}
					}
				}
				response {
					status 200
					body """
					{
						"property1": "a",
						"property2": "b"
					}
					"""
				}
			}
			MethodBodyBuilder builder = methodBuilder(contractDsl)
			BlockBuilder blockBuilder = new BlockBuilder(" ")
		when:
			builder.appendTo(blockBuilder)
			def test = blockBuilder.toString()
		then:
			test.contains(modifyStringIfRequired.call("queryParam('limit', '10'"))
			test.contains(modifyStringIfRequired.call("queryParam('offset', '20'"))
			test.contains(modifyStringIfRequired.call("queryParam('filter', 'email'"))
			test.contains(modifyStringIfRequired.call("queryParam('sort', 'name'"))
			test.contains(modifyStringIfRequired.call("queryParam('search', '55'"))
			test.contains(modifyStringIfRequired.call("queryParam('age', '99'"))
			test.contains(modifyStringIfRequired.call("queryParam('name', 'Denis.Stepanov'"))
			test.contains(modifyStringIfRequired.call("queryParam('email', 'bob@email.com'"))
			test.contains(modifyStringIfRequired.call("""assertThatJson(parsedJson).field("property1").isEqualTo("a")"""))
			test.contains(modifyStringIfRequired.call("""assertThatJson(parsedJson).field("property2").isEqualTo("b")"""))
		and:
			stubMappingIsValidWireMockStub(contractDsl)
		and:
			SyntaxChecker.tryToCompile(methodBuilderName, blockBuilder.toString())
		where:
			methodBuilderName                   | methodBuilder                                                                                                                                    | modifyStringIfRequired
			"JaxRsClientSpockMethodRequestProcessingBodyBuilder" | { org.springframework.cloud.contract.spec.Contract dsl -> new JaxRsClientSpockMethodRequestProcessingBodyBuilder(dsl, properties) } | { String paramString -> paramString }
			"JaxRsClientJUnitMethodBodyBuilder" | { org.springframework.cloud.contract.spec.Contract dsl -> new JaxRsClientJUnitMethodBodyBuilder(dsl, properties) }                                   | { String paramString -> paramString.replace("'", "\"") }
	}

	def "should generate test for empty body with #methodBuilderName"() {
		given:
			Contract contractDsl = Contract.make {
				request {
					method('POST')
					url("/ws/payments")
					body("")
				}
				response {
					status 406
				}
			}

			MethodBodyBuilder builder = methodBuilder(contractDsl)
			BlockBuilder blockBuilder = new BlockBuilder(" ")
		when:
			builder.appendTo(blockBuilder)
			def test = blockBuilder.toString()
		then:
			test.contains(bodyString)
		and:
			stubMappingIsValidWireMockStub(contractDsl)
		and:
			SyntaxChecker.tryToCompile(methodBuilderName, blockBuilder.toString())
		where:
			methodBuilderName                   | methodBuilder                                                                                                                                    | bodyString
			"JaxRsClientSpockMethodRequestProcessingBodyBuilder" | { org.springframework.cloud.contract.spec.Contract dsl -> new JaxRsClientSpockMethodRequestProcessingBodyBuilder(dsl, properties) } | "entity('', 'application/octet-stream')"
			"JaxRsClientJUnitMethodBodyBuilder" | { org.springframework.cloud.contract.spec.Contract dsl -> new JaxRsClientJUnitMethodBodyBuilder(dsl, properties) }                                   | 'entity("\\"\\"", "application/octet-stream"'
	}

	def "should generate test for String in response body with #methodBodyName"() {
		given:
			Contract contractDsl = Contract.make {
				request {
					method "POST"
					url "test"
				}
				response {
					status 200
					body "test"
				}
			}
			MethodBodyBuilder builder = methodBuilder(contractDsl)
			BlockBuilder blockBuilder = new BlockBuilder(" ")
		when:
			builder.appendTo(blockBuilder)
			def test = blockBuilder.toString()
		then:
			test.contains(bodyDefinitionString)
			test.contains(bodyEvaluationString)
		and:
			stubMappingIsValidWireMockStub(contractDsl)
		and:
			SyntaxChecker.tryToCompile(methodBuilderName, blockBuilder.toString())
		where:
			methodBuilderName                   | methodBuilder                                                                                                                                    | bodyDefinitionString                                    | bodyEvaluationString
			"JaxRsClientSpockMethodRequestProcessingBodyBuilder" | { org.springframework.cloud.contract.spec.Contract dsl -> new JaxRsClientSpockMethodRequestProcessingBodyBuilder(dsl, properties) } | "String responseAsString = response.readEntity(String)" | 'responseBody == "test"'
			"JaxRsClientJUnitMethodBodyBuilder" | { org.springframework.cloud.contract.spec.Contract dsl -> new JaxRsClientJUnitMethodBodyBuilder(dsl, properties) }                                   | 'String responseBody = responseAsString;'             | 'assertThat(responseBody).isEqualTo("test");'
	}

	@Issue('#171')
	def "should generate test with uppercase method name with #methodBuilderName"() {
		given:
			Contract contractDsl = Contract.make {
				request {
					method "get"
					url "/v1/some_cool_requests/e86df6f693de4b35ae648464c5b0dc08"
				}
				response {
					status 200
					headers {
						contentType(applicationJson())
					}
					body """
{"id":"789fgh","other_data":1268}
"""
				}
			}
			MethodBodyBuilder builder = methodBuilder(contractDsl)
			BlockBuilder blockBuilder = new BlockBuilder(" ")
		when:
			builder.appendTo(blockBuilder)
			def test = blockBuilder.toString()
		then:
			test.contains(methodString)
		and:
			stubMappingIsValidWireMockStub(contractDsl)
		and:
			SyntaxChecker.tryToCompile(methodBuilderName, blockBuilder.toString())
		where:
			methodBuilderName                   | methodBuilder                                                                                                                                    | methodString
			"JaxRsClientSpockMethodRequestProcessingBodyBuilder" | { org.springframework.cloud.contract.spec.Contract dsl -> new JaxRsClientSpockMethodRequestProcessingBodyBuilder(dsl, properties) } | ".method('GET')"
			"JaxRsClientJUnitMethodBodyBuilder" | { org.springframework.cloud.contract.spec.Contract dsl -> new JaxRsClientJUnitMethodBodyBuilder(dsl, properties) }                                   | 'method("GET")'
	}

	def "should generate a call with an url path and query parameters with JUnit - we'll put it into docs"() {
		given:
		Contract contractDsl = Contract.make {
			request {
				method 'GET'
				urlPath('/users') {
					queryParameters {
						parameter 'limit': $(consumer(equalTo("20")), producer(equalTo("10")))
						parameter 'offset': $(consumer(containing("20")), producer(equalTo("20")))
						parameter 'filter': "email"
						parameter 'sort': equalTo("name")
						parameter 'search': $(consumer(notMatching(~/^\/[0-9]{2}$/)), producer("55"))
						parameter 'age': $(consumer(notMatching("^\\w*\$")), producer("99"))
						parameter 'name': $(consumer(matching("Denis.*")), producer("Denis.Stepanov"))
						parameter 'email': "bob@email.com"
						parameter 'hello': $(consumer(matching("Denis.*")), producer(absent()))
						parameter 'hello': absent()
					}
				}
			}
			response {
				status 200
				body """
					{
						"property1": "a"
					}
					"""
			}
		}
			MethodBodyBuilder builder = new JaxRsClientJUnitMethodBodyBuilder(contractDsl, properties)
			BlockBuilder blockBuilder = new BlockBuilder(" ")
		when:
			builder.appendTo(blockBuilder)
			def test = blockBuilder.toString()
		then:
		String expectedResponse =
// tag::jaxrs[]
'''
 // when:
  Response response = webTarget
    .path("/users")
    .queryParam("limit", "10")
    .queryParam("offset", "20")
    .queryParam("filter", "email")
    .queryParam("sort", "name")
    .queryParam("search", "55")
    .queryParam("age", "99")
    .queryParam("name", "Denis.Stepanov")
    .queryParam("email", "bob@email.com")
    .request()
    .method("GET");

  String responseAsString = response.readEntity(String.class);

 // then:
  assertThat(response.getStatus()).isEqualTo(200);
 // and:
  DocumentContext parsedJson = JsonPath.parse(responseAsString);
  assertThatJson(parsedJson).field("property1").isEqualTo("a");
'''
// end::jaxrs[]
		stripped(test) == stripped(expectedResponse)
		and:
			stubMappingIsValidWireMockStub(contractDsl)
		and:
			SyntaxChecker.tryToCompileJava(blockBuilder.toString())
	}

	@Issue('#85')
	def "should execute custom method for complex structures on the response side"() {
		given:
			Contract contractDsl = Contract.make {
				request {
					method 'GET'
					urlPath '/get'
				}
				response {
					status 200
					body([
							fraudCheckStatus: "OK",
							rejectionReason : [
									title: $(consumer(null), producer(execute('assertThatRejectionReasonIsNull($it)')))
							]
					])
				}
			}
			MethodBodyBuilder builder = new JaxRsClientJUnitMethodBodyBuilder(contractDsl, properties)
			BlockBuilder blockBuilder = new BlockBuilder(" ")
		when:
			builder.then(blockBuilder)
			def test = blockBuilder.toString()
		then:
			test.contains('assertThatRejectionReasonIsNull(parsedJson.read("$.get("rejectionReason").title"));')
	}

	@Issue('#150')
	def "should support body matching in response"() {
		given:
			Contract contractDsl = Contract.make {
				request {
					method 'GET'
					url '/get'
				}
				response {
					status 200
					status 200
					body(value(stub("HELLO FROM STUB"), server(regex(".*"))))
				}
			}
			MethodBodyBuilder builder = new JaxRsClientJUnitMethodBodyBuilder(contractDsl, properties)
			BlockBuilder blockBuilder = new BlockBuilder(" ")
		when:
			builder.appendTo(blockBuilder)
			def test = blockBuilder.toString()
		then:
			test.contains("assertThat(responseBody).matches(\".*\");")
		and:
			SyntaxChecker.tryToCompileJava(blockBuilder.toString())
	}

	@Issue('#150')
	def "should support body matching in response in Spock"() {
		given:
			Contract contractDsl = Contract.make {
				request {
					method 'GET'
					url '/get'
				}
				response {
					status 200
					status 200
					body(value(stub("HELLO FROM STUB"), server(regex(".*"))))
				}
			}
			MethodBodyBuilder builder = new JaxRsClientSpockMethodRequestProcessingBodyBuilder(contractDsl, properties)
			BlockBuilder blockBuilder = new BlockBuilder(" ")
		when:
			builder.then(blockBuilder)
			def test = blockBuilder.toString()
		then:
			test.contains("responseBody ==~ java.util.regex.Pattern.compile('.*')")
		and:
			SyntaxChecker.tryToCompileGroovy(blockBuilder.toString())
	}

	@Issue('#150')
	def "should support custom method execution in response"() {
		given:
			Contract contractDsl = Contract.make {
				request {
					method 'GET'
					url '/get'
				}
				response {
					status 200
					status 200
					body(value(stub("HELLO FROM STUB"), server(execute('foo($it)'))))
				}
			}
			MethodBodyBuilder builder = new JaxRsClientJUnitMethodBodyBuilder(contractDsl, properties)
			BlockBuilder blockBuilder = new BlockBuilder(" ")
		when:
			builder.appendTo(blockBuilder)
			def test = blockBuilder.toString()
		then:
			test.contains("foo(responseBody);")
	}

	@Issue('#150')
	def "should support custom method execution in response in Spock"() {
		given:
			Contract contractDsl = Contract.make {
				request {
					method 'GET'
					url '/get'
				}
				response {
					status 200
					status 200
					body(value(stub("HELLO FROM STUB"), server(execute('foo($it)'))))
				}
			}
			MethodBodyBuilder builder = new JaxRsClientSpockMethodRequestProcessingBodyBuilder(contractDsl, properties)
			BlockBuilder blockBuilder = new BlockBuilder(" ")
		when:
			builder.then(blockBuilder)
			def test = blockBuilder.toString()
		then:
			test.contains("foo(responseBody)")
		and:
			SyntaxChecker.tryToCompileGroovy(blockBuilder.toString())
	}

	def "should allow c/p version of consumer producer"() {
		given:
		Contract contractDsl = Contract.make {
			request {
				method "GET"
				url "test"
			}
			response {
				status 200
				body(
						property1: "a",
						property2: $(
								c('123'),
								p(regex('[0-9]{3}'))
						)
				)
				headers {
					header('Content-Type': 'application/json')
				}

			}
		}
			MethodBodyBuilder builder = methodBuilder(contractDsl)
			BlockBuilder blockBuilder = new BlockBuilder(" ")
		when:
			builder.appendTo(blockBuilder)
		then:
			blockBuilder.toString().contains("""assertThatJson(parsedJson).field("property2").matches("[0-9]{3}")""")
			blockBuilder.toString().contains("""assertThatJson(parsedJson).field("property1").isEqualTo("a")""")
		and:
			stubMappingIsValidWireMockStub(contractDsl)
		and:
			SyntaxChecker.tryToCompile(methodBuilderName, blockBuilder.toString())
		where:
			methodBuilderName                                    | methodBuilder
			"JaxRsClientSpockMethodRequestProcessingBodyBuilder" | { org.springframework.cloud.contract.spec.Contract dsl -> new JaxRsClientSpockMethodRequestProcessingBodyBuilder(dsl, properties) }
			"JaxRsClientJUnitMethodBodyBuilder"                  | { org.springframework.cloud.contract.spec.Contract dsl -> new JaxRsClientJUnitMethodBodyBuilder(dsl, properties) }
	}

	@Issue('#149')
	@Unroll
	def "should allow easier way of providing dynamic values for [#methodBuilderName]"() {
		given:
			Contract contractDsl = Contract.make {
				request {
					method 'GET'
					urlPath '/get'
					body([
							alpha: $(anyAlphaUnicode()),
							number: $(anyNumber()),
							aBoolean: $(aBoolean()),
							ip: $(anyIpAddress()),
							hostname: $(anyHostname()),
							email: $(anyEmail()),
							url: $(anyUrl()),
							uuid: $(anyUuid())
					])
					headers {
						contentType(applicationJson())
					}
				}
				response {
					status 200
					body([
							alpha: $(anyAlphaUnicode()),
							number: $(anyNumber()),
							aBoolean: $(aBoolean()),
							ip: $(anyIpAddress()),
							hostname: $(anyHostname()),
							email: $(anyEmail()),
							url: $(anyUrl()),
							uuid: $(anyUuid())
					])
					headers {
						contentType(applicationJson())
					}
				}
			}
			MethodBodyBuilder builder = methodBuilder(contractDsl)
			BlockBuilder blockBuilder = new BlockBuilder(" ")
		when:
			builder.appendTo(blockBuilder)
			def test = blockBuilder.toString()
		then:
			test.contains('assertThatJson(parsedJson).field("aBoolean").matches("(true|false)")')
			test.contains('assertThatJson(parsedJson).field("alpha").matches("[\\\\p{L}]*")')
			test.contains('assertThatJson(parsedJson).field("hostname").matches("((http[s]?|ftp):\\\\/)\\\\/?([^:\\\\/\\\\s]+)(:[0-9]{1,5})?")')
			test.contains('assertThatJson(parsedJson).field("url").matches("((www\\\\.|(http|https|ftp|news|file)+\\\\:\\\\/\\\\/)[_.a-z0-9-]+\\\\.[a-z0-9\\\\/_:@=.+?,##%&~-]*[^.|\\\\\'|\\\\# |!|\\\\(|?|,| |>|<|;|\\\\)])")')
			test.contains('assertThatJson(parsedJson).field("number").matches("-?\\\\d*(\\\\.\\\\d+)?")')
			test.contains('assertThatJson(parsedJson).field("email").matches("[a-zA-Z0-9._%+-]+@[a-zA-Z0-9.-]+\\\\.[a-zA-Z]{2,4}")')
			test.contains('assertThatJson(parsedJson).field("ip").matches("([01]?\\\\d\\\\d?|2[0-4]\\\\d|25[0-5])\\\\.([01]?\\\\d\\\\d?|2[0-4]\\\\d|25[0-5])\\\\.([01]?\\\\d\\\\d?|2[0-4]\\\\d|25[0-5])\\\\.([01]?\\\\d\\\\d?|2[0-4]\\\\d|25[0-5])")')
			test.contains('assertThatJson(parsedJson).field("uuid").matches("[a-z0-9]{8}-[a-z0-9]{4}-[a-z0-9]{4}-[a-z0-9]{4}-[a-z0-9]{12}")')
			!test.contains('cursor')
		and:
			SyntaxChecker.tryToCompile(methodBuilderName, blockBuilder.toString())
		where:
			methodBuilderName                                    | methodBuilder
			"JaxRsClientSpockMethodRequestProcessingBodyBuilder" | { org.springframework.cloud.contract.spec.Contract dsl -> new JaxRsClientSpockMethodRequestProcessingBodyBuilder(dsl, properties) }
			"JaxRsClientJUnitMethodBodyBuilder"                  | { org.springframework.cloud.contract.spec.Contract dsl -> new JaxRsClientJUnitMethodBodyBuilder(dsl, properties) }
	}

	private String stripped(String string) {
		return string.stripMargin().stripIndent().replace('\t', '').replace('\n', '').replace(' ','')
	}

	@Issue('#173')
	@Unroll
	def "should resolve Optional object when used in query parameters for [#methodBuilderName]"() {
		given:
<<<<<<< HEAD
		Contract contractDsl = Contract.make {
			request {
				method 'GET'
				urlPath('/blacklist') {
					queryParameters {
						parameter 'isActive': value(consumer(optional(regex('(true|false)'))))
						parameter 'limit': value(consumer(optional(regex('([0-9]{1,10})'))))
						parameter 'offset': value(consumer(optional(regex('([0-9]{1,10})'))))
					}
				}
				headers {
					header 'Content-Type': 'application/json'
				}
			}
			response {
				status(200)
			}
		}
		MethodBodyBuilder builder = methodBuilder(contractDsl)
		BlockBuilder blockBuilder = new BlockBuilder(" ")
		when:
		builder.appendTo(blockBuilder)
		def test = blockBuilder.toString()
		then:
		!test.contains('org.springframework.cloud.contract.spec.internal.OptionalProperty')
		test.contains('(([0-9]{1,10}))?')
		where:
		methodBuilderName                                    | methodBuilder
		"JaxRsClientSpockMethodRequestProcessingBodyBuilder" | { org.springframework.cloud.contract.spec.Contract dsl -> new JaxRsClientSpockMethodRequestProcessingBodyBuilder(dsl, properties) }
		"JaxRsClientJUnitMethodBodyBuilder"                  | { org.springframework.cloud.contract.spec.Contract dsl -> new JaxRsClientJUnitMethodBodyBuilder(dsl, properties) }
=======
			Contract contractDsl = Contract.make {
				request {
					method 'GET'
					urlPath('/blacklist') {
						queryParameters {
							parameter 'isActive': value(consumer(optional(regex('(true|false)'))))
							parameter 'limit': value(consumer(optional(regex('([0-9]{1,10})'))))
							parameter 'offset': value(consumer(optional(regex('([0-9]{1,10})'))))
						}
					}
					headers {
						header 'Content-Type': 'application/json'
					}
				}
				response {
					status(200)
				}
			}
			MethodBodyBuilder builder = methodBuilder(contractDsl)
			BlockBuilder blockBuilder = new BlockBuilder(" ")
		when:
			builder.appendTo(blockBuilder)
			def test = blockBuilder.toString()
		then:
			!test.contains('org.springframework.cloud.contract.spec.internal.OptionalProperty')
			test.contains('(([0-9]{1,10}))?')
		and:
			SyntaxChecker.tryToCompile(methodBuilderName, blockBuilder.toString())
		where:
			methodBuilderName                                    | methodBuilder
			"JaxRsClientSpockMethodRequestProcessingBodyBuilder" | { org.springframework.cloud.contract.spec.Contract dsl -> new JaxRsClientSpockMethodRequestProcessingBodyBuilder(dsl, properties) }
			"JaxRsClientJUnitMethodBodyBuilder"                  | { org.springframework.cloud.contract.spec.Contract dsl -> new JaxRsClientJUnitMethodBodyBuilder(dsl, properties) }
>>>>>>> 1fe79521
	}
}<|MERGE_RESOLUTION|>--- conflicted
+++ resolved
@@ -90,13 +90,9 @@
 			blockBuilder.toString().contains("""assertThatJson(parsedJson).field("property2").isNull()""")
 			blockBuilder.toString().contains("""assertThatJson(parsedJson).field("property1").isEqualTo("true")""")
 		and:
-<<<<<<< HEAD
 			stubMappingIsValidWireMockStub(new WireMockStubStrategy("Test", new ContractMetadata(null, false, 0, null, contractDsl), contractDsl).toWireMockClientStub())
-=======
-			stubMappingIsValidWireMockStub(new WireMockStubStrategy("Test", new ContractMetadata(null, false, 0, null), contractDsl).toWireMockClientStub())
-		and:
-			SyntaxChecker.tryToCompile(methodBuilderName, blockBuilder.toString())
->>>>>>> 1fe79521
+		and:
+			SyntaxChecker.tryToCompile(methodBuilderName, blockBuilder.toString())
 		where:
 			methodBuilderName                   | methodBuilder
 			"JaxRsClientSpockMethodRequestProcessingBodyBuilder" | { org.springframework.cloud.contract.spec.Contract dsl -> new JaxRsClientSpockMethodRequestProcessingBodyBuilder(dsl, properties) }
@@ -131,13 +127,9 @@
 			blockBuilder.toString().contains("""assertThatJson(parsedJson).array("property2").contains("a").isEqualTo("sth")""")
 			blockBuilder.toString().contains("""assertThatJson(parsedJson).array("property2").contains("b").isEqualTo("sthElse")""")
 		and:
-<<<<<<< HEAD
 			stubMappingIsValidWireMockStub(new WireMockStubStrategy("Test", new ContractMetadata(null, false, 0, null, contractDsl), contractDsl).toWireMockClientStub())
-=======
-			stubMappingIsValidWireMockStub(new WireMockStubStrategy("Test", new ContractMetadata(null, false, 0, null), contractDsl).toWireMockClientStub())
-		and:
-			SyntaxChecker.tryToCompile(methodBuilderName, blockBuilder.toString())
->>>>>>> 1fe79521
+		and:
+			SyntaxChecker.tryToCompile(methodBuilderName, blockBuilder.toString())
 		where:
 			methodBuilderName                   | methodBuilder
 			"JaxRsClientSpockMethodRequestProcessingBodyBuilder" | { org.springframework.cloud.contract.spec.Contract dsl -> new JaxRsClientSpockMethodRequestProcessingBodyBuilder(dsl, properties) }
@@ -175,13 +167,9 @@
 			blockBuilder.toString().contains("""assertThatJson(parsedJson).array("property2").hasSize(2)""")
 			blockBuilder.toString().contains("""assertThatJson(parsedJson).array("property2").contains("b").isEqualTo("sthElse")""")
 		and:
-<<<<<<< HEAD
 			stubMappingIsValidWireMockStub(new WireMockStubStrategy("Test", new ContractMetadata(null, false, 0, null, contractDsl), contractDsl).toWireMockClientStub())
-=======
-			stubMappingIsValidWireMockStub(new WireMockStubStrategy("Test", new ContractMetadata(null, false, 0, null), contractDsl).toWireMockClientStub())
-		and:
-			SyntaxChecker.tryToCompile(methodBuilderName, blockBuilder.toString())
->>>>>>> 1fe79521
+		and:
+			SyntaxChecker.tryToCompile(methodBuilderName, blockBuilder.toString())
 		where:
 			methodBuilderName                   | methodBuilder
 			"JaxRsClientSpockMethodRequestProcessingBodyBuilder" | { org.springframework.cloud.contract.spec.Contract dsl -> new JaxRsClientSpockMethodRequestProcessingBodyBuilder(dsl, properties) }
@@ -999,38 +987,6 @@
 	@Unroll
 	def "should resolve Optional object when used in query parameters for [#methodBuilderName]"() {
 		given:
-<<<<<<< HEAD
-		Contract contractDsl = Contract.make {
-			request {
-				method 'GET'
-				urlPath('/blacklist') {
-					queryParameters {
-						parameter 'isActive': value(consumer(optional(regex('(true|false)'))))
-						parameter 'limit': value(consumer(optional(regex('([0-9]{1,10})'))))
-						parameter 'offset': value(consumer(optional(regex('([0-9]{1,10})'))))
-					}
-				}
-				headers {
-					header 'Content-Type': 'application/json'
-				}
-			}
-			response {
-				status(200)
-			}
-		}
-		MethodBodyBuilder builder = methodBuilder(contractDsl)
-		BlockBuilder blockBuilder = new BlockBuilder(" ")
-		when:
-		builder.appendTo(blockBuilder)
-		def test = blockBuilder.toString()
-		then:
-		!test.contains('org.springframework.cloud.contract.spec.internal.OptionalProperty')
-		test.contains('(([0-9]{1,10}))?')
-		where:
-		methodBuilderName                                    | methodBuilder
-		"JaxRsClientSpockMethodRequestProcessingBodyBuilder" | { org.springframework.cloud.contract.spec.Contract dsl -> new JaxRsClientSpockMethodRequestProcessingBodyBuilder(dsl, properties) }
-		"JaxRsClientJUnitMethodBodyBuilder"                  | { org.springframework.cloud.contract.spec.Contract dsl -> new JaxRsClientJUnitMethodBodyBuilder(dsl, properties) }
-=======
 			Contract contractDsl = Contract.make {
 				request {
 					method 'GET'
@@ -1063,6 +1019,5 @@
 			methodBuilderName                                    | methodBuilder
 			"JaxRsClientSpockMethodRequestProcessingBodyBuilder" | { org.springframework.cloud.contract.spec.Contract dsl -> new JaxRsClientSpockMethodRequestProcessingBodyBuilder(dsl, properties) }
 			"JaxRsClientJUnitMethodBodyBuilder"                  | { org.springframework.cloud.contract.spec.Contract dsl -> new JaxRsClientJUnitMethodBodyBuilder(dsl, properties) }
->>>>>>> 1fe79521
 	}
 }