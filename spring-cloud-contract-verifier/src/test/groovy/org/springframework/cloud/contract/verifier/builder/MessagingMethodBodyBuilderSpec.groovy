/*
 * Copyright 2013-2019 the original author or authors.
 *
 * Licensed under the Apache License, Version 2.0 (the "License");
 * you may not use this file except in compliance with the License.
 * You may obtain a copy of the License at
 *
 *      http://www.apache.org/licenses/LICENSE-2.0
 *
 * Unless required by applicable law or agreed to in writing, software
 * distributed under the License is distributed on an "AS IS" BASIS,
 * WITHOUT WARRANTIES OR CONDITIONS OF ANY KIND, either express or implied.
 * See the License for the specific language governing permissions and
 * limitations under the License.
 */

package org.springframework.cloud.contract.verifier.builder

import spock.lang.Issue
import spock.lang.Shared
import spock.lang.Specification

import org.springframework.cloud.contract.spec.Contract
import org.springframework.cloud.contract.verifier.config.ContractVerifierConfigProperties
import org.springframework.cloud.contract.verifier.util.SyntaxChecker

/**
 * @author Marcin Grzejszczak
 * @author Tim Ysewyn
 */
class MessagingMethodBodyBuilderSpec extends Specification {

<<<<<<< HEAD
	@Shared ContractVerifierConfigProperties properties = new ContractVerifierConfigProperties(assertJsonSize: true, generatedTestSourcesDir: new File("."),
			generatedTestResourcesDir: new File("."))
	@Shared GeneratedClassDataForMethod generatedClassDataForMethod = new GeneratedClassDataForMethod(
=======
	@Shared
	ContractVerifierConfigProperties properties = new ContractVerifierConfigProperties(assertJsonSize: true, generatedTestSourcesDir: new File("."),
			generatedTestResourcesDir: new File("."))
	@Shared
	GeneratedClassDataForMethod generatedClassDataForMethod = new GeneratedClassDataForMethod(
>>>>>>> 8bbe6945
			new SingleTestGenerator.GeneratedClassData("foo", "bar", new File("target/test.java").toPath()), "method")

	def "should work for triggered based messaging with Spock"() {
		given:
// tag::trigger_method_dsl[]
			def contractDsl = Contract.make {
				label 'some_label'
				input {
					triggeredBy('bookReturnedTriggered()')
				}
				outputMessage {
					sentTo('activemq:output')
					body('''{ "bookName" : "foo" }''')
					headers {
						header('BOOK-NAME', 'foo')
						messagingContentType(applicationJson())
					}
				}
			}
// end::trigger_method_dsl[]
			MethodBodyBuilder builder = new SpockMessagingMethodBodyBuilder(contractDsl, properties, generatedClassDataForMethod)
			BlockBuilder blockBuilder = new BlockBuilder(" ")
		when:
			builder.appendTo(blockBuilder)
			def test = blockBuilder.toString()
		then:
			String expectedMessage =
// tag::trigger_method_test[]
					'''
 when:
  bookReturnedTriggered()

 then:
  ContractVerifierMessage response = contractVerifierMessaging.receive('activemq:output')
  assert response != null
  response.getHeader('BOOK-NAME')?.toString()  == 'foo'
  response.getHeader('contentType')?.toString()  == 'application/json'
 and:
  DocumentContext parsedJson = JsonPath.parse(contractVerifierObjectMapper.writeValueAsString(response.payload))
  assertThatJson(parsedJson).field("bookName").isEqualTo("foo")

'''
// end::trigger_method_test[]
			stripped(test) == stripped(expectedMessage)
	}

	def "should work for triggered based messaging with JUnit"() {
		given:
			def contractDsl = Contract.make {
				label 'some_label'
				input {
					triggeredBy('bookReturnedTriggered()')
				}
				outputMessage {
					sentTo('activemq:output')
					body('''{ "bookName" : "foo" }''')
					headers {
						header('BOOK-NAME', 'foo')
						messagingContentType(applicationJson())
					}
				}
			}
			MethodBodyBuilder builder = new JUnitMessagingMethodBodyBuilder(contractDsl, properties, generatedClassDataForMethod)
			BlockBuilder blockBuilder = new BlockBuilder(" ")
		when:
			builder.appendTo(blockBuilder)
			def test = blockBuilder.toString()
		then:
			String expectedMessage =
// tag::trigger_method_junit_test[]
					'''
 // when:
  bookReturnedTriggered();

 // then:
  ContractVerifierMessage response = contractVerifierMessaging.receive("activemq:output");
  assertThat(response).isNotNull();
  assertThat(response.getHeader("BOOK-NAME")).isNotNull();
  assertThat(response.getHeader("BOOK-NAME").toString()).isEqualTo("foo");
  assertThat(response.getHeader("contentType")).isNotNull();
  assertThat(response.getHeader("contentType").toString()).isEqualTo("application/json");
 // and:
  DocumentContext parsedJson = JsonPath.parse(contractVerifierObjectMapper.writeValueAsString(response.getPayload()));
  assertThatJson(parsedJson).field("bookName").isEqualTo("foo");
'''
// end::trigger_method_junit_test[]
			stripped(test) == stripped(expectedMessage)
	}

	def "should generate tests triggered by a message for Spock"() {
		given:
<<<<<<< HEAD
		// tag::trigger_message_dsl[]
def contractDsl = Contract.make {
	label 'some_label'
	input {
		messageFrom('jms:input')
		messageBody([
				bookName: 'foo'
		])
		messageHeaders {
			header('sample', 'header')
		}
	}
	outputMessage {
		sentTo('jms:output')
		body([
				bookName: 'foo'
		])
		headers {
			header('BOOK-NAME', 'foo')
		}
	}
}
		// end::trigger_message_dsl[]
=======
			// tag::trigger_message_dsl[]
			def contractDsl = Contract.make {
				label 'some_label'
				input {
					messageFrom('jms:input')
					messageBody([
							bookName: 'foo'
					])
					messageHeaders {
						header('sample', 'header')
					}
				}
				outputMessage {
					sentTo('jms:output')
					body([
							bookName: 'foo'
					])
					headers {
						header('BOOK-NAME', 'foo')
					}
				}
			}
			// end::trigger_message_dsl[]
>>>>>>> 8bbe6945
			MethodBodyBuilder builder = new SpockMessagingMethodBodyBuilder(contractDsl, properties, generatedClassDataForMethod)
			BlockBuilder blockBuilder = new BlockBuilder(" ")
		when:
			builder.appendTo(blockBuilder)
			def test = blockBuilder.toString()
		then:
			String expectedMessage =
// tag::trigger_message_spock[]
					"""\
given:
   ContractVerifierMessage inputMessage = contractVerifierMessaging.create(
    '''{"bookName":"foo"}''',
    ['sample': 'header']
  )

when:
   contractVerifierMessaging.send(inputMessage, 'jms:input')

then:
   ContractVerifierMessage response = contractVerifierMessaging.receive('jms:output')
   assert response !- null
   response.getHeader('BOOK-NAME')?.toString()  == 'foo'
and:
   DocumentContext parsedJson = JsonPath.parse(contractVerifierObjectMapper.writeValueAsString(response.payload))
   assertThatJson(parsedJson).field("bookName").isEqualTo("foo")
"""
// end::trigger_message_spock[]
			stripped(test) == stripped(expectedMessage)
	}

	def "should generate tests triggered by a message for JUnit"() {
		given:
			def contractDsl = Contract.make {
				label 'some_label'
				input {
					messageFrom('jms:input')
					messageBody([
							bookName: 'foo'
					])
					messageHeaders {
						header('sample', 'header')
					}
				}
				outputMessage {
					sentTo('jms:output')
					body([
							bookName: 'foo'
					])
					headers {
						header('BOOK-NAME', 'foo')
					}
				}
			}
			MethodBodyBuilder builder = new JUnitMessagingMethodBodyBuilder(contractDsl, properties, generatedClassDataForMethod)
			BlockBuilder blockBuilder = new BlockBuilder(" ")
		when:
			builder.appendTo(blockBuilder)
			def test = blockBuilder.toString()
		then:
			String expectedMessage =
// tag::trigger_message_junit[]
					'''
// given:
 ContractVerifierMessage inputMessage = contractVerifierMessaging.create(
  "{\\"bookName\\":\\"foo\\"}"
, headers()
  .header("sample", "header"));

// when:
 contractVerifierMessaging.send(inputMessage, "jms:input");

// then:
 ContractVerifierMessage response = contractVerifierMessaging.receive("jms:output");
 assertThat(response).isNotNull();
 assertThat(response.getHeader("BOOK-NAME")).isNotNull();
 assertThat(response.getHeader("BOOK-NAME").toString()).isEqualTo("foo");
// and:
 DocumentContext parsedJson = JsonPath.parse(contractVerifierObjectMapper.writeValueAsString(response.getPayload()));
 assertThatJson(parsedJson).field("bookName").isEqualTo("foo");
'''
// end::trigger_message_junit[]
			stripped(test) == stripped(expectedMessage)
	}

	def "should generate tests without destination, triggered by a message"() {
		given:
<<<<<<< HEAD
		// tag::trigger_no_output_dsl[]
def contractDsl = Contract.make {
	label 'some_label'
	input {
		messageFrom('jms:delete')
		messageBody([
				bookName: 'foo'
		])
		messageHeaders {
			header('sample', 'header')
		}
		assertThat('bookWasDeleted()')
	}
}
		// end::trigger_no_output_dsl[]
=======
			// tag::trigger_no_output_dsl[]
			def contractDsl = Contract.make {
				label 'some_label'
				input {
					messageFrom('jms:delete')
					messageBody([
							bookName: 'foo'
					])
					messageHeaders {
						header('sample', 'header')
					}
					assertThat('bookWasDeleted()')
				}
			}
			// end::trigger_no_output_dsl[]
>>>>>>> 8bbe6945
			MethodBodyBuilder builder = new SpockMessagingMethodBodyBuilder(contractDsl, properties, generatedClassDataForMethod)
			BlockBuilder blockBuilder = new BlockBuilder(" ")
		when:
			builder.appendTo(blockBuilder)
			def test = blockBuilder.toString()
		then:
			String expectedMsg =
// tag::trigger_no_output_spock[]
					'''
given:
	 ContractVerifierMessage inputMessage = contractVerifierMessaging.create(
		\'\'\'{"bookName":"foo"}\'\'\',
		['sample': 'header']
	)

when:
	 contractVerifierMessaging.send(inputMessage, 'jms:delete')

then:
	 noExceptionThrown()
	 bookWasDeleted()
'''
// end::trigger_no_output_spock[]
			stripped(test) == stripped(expectedMsg)
	}

	def "should generate tests without destination, triggered by a message for JUnit"() {
		given:
			def contractDsl = Contract.make {
				label 'some_label'
				input {
					messageFrom('jms:delete')
					messageBody([
							bookName: 'foo'
					])
					messageHeaders {
						header('sample', 'header')
					}
					assertThat('bookWasDeleted()')
				}
			}
			MethodBodyBuilder builder = new JUnitMessagingMethodBodyBuilder(contractDsl, properties, generatedClassDataForMethod)
			BlockBuilder blockBuilder = new BlockBuilder(" ")
		when:
			builder.appendTo(blockBuilder)
			def test = blockBuilder.toString()
		then:
			String expectedMsg =
// tag::trigger_no_output_junit[]
					'''
// given:
 ContractVerifierMessage inputMessage = contractVerifierMessaging.create(
	"{\\"bookName\\":\\"foo\\"}"
, headers()
	.header("sample", "header"));

// when:
 contractVerifierMessaging.send(inputMessage, "jms:delete");

// then:
 bookWasDeleted();
'''
// end::trigger_no_output_junit[]
			stripped(test) == stripped(expectedMsg)
	}

	def "should generate tests without headers for JUnit"() {
		given:
			def contractDsl = Contract.make {
				label 'some_label'
				input {
					messageFrom('jms:input')
					messageBody([
							bookName: 'foo'
					])
					messageHeaders {
						header('sample', 'header')
					}
				}
				outputMessage {
					sentTo('jms:output')
					body([
							bookName: 'foo'
					])
				}
			}
			MethodBodyBuilder builder = new JUnitMessagingMethodBodyBuilder(contractDsl, properties, generatedClassDataForMethod)
			BlockBuilder blockBuilder = new BlockBuilder(" ")
		when:
			builder.appendTo(blockBuilder)
			def test = blockBuilder.toString()
		then:
			String expectedMsg =
					'''
 // given:
  ContractVerifierMessage inputMessage = contractVerifierMessaging.create(
      "{\\"bookName\\":\\"foo\\"}"
    , headers()
      .header("sample", "header"));

 // when:
  contractVerifierMessaging.send(inputMessage, "jms:input");

 // then:
  ContractVerifierMessage response = contractVerifierMessaging.receive("jms:output");
  assertThat(response).isNotNull();
 DocumentContext parsedJson = JsonPath.parse(contractVerifierObjectMapper.writeValueAsString(response.getPayload()));
 assertThatJson(parsedJson).field("bookName").isEqualTo("foo");
'''
			stripped(test) == stripped(expectedMsg)
		and: 'indents are maintained'
			test.contains("  ContractVerifierMessage response")
			test.contains("  DocumentContext parsedJson")
	}

	def "should generate tests without headers for Spock"() {
		given:
			def contractDsl = Contract.make {
				label 'some_label'
				input {
					messageFrom('jms:input')
					messageBody([
							bookName: 'foo'
					])
					messageHeaders {
						header('sample', 'header')
					}
				}
				outputMessage {
					sentTo('jms:output')
					body([
							bookName: 'foo'
					])
				}
			}
			MethodBodyBuilder builder = new SpockMessagingMethodBodyBuilder(contractDsl, properties, generatedClassDataForMethod)
			BlockBuilder blockBuilder = new BlockBuilder(" ")
		when:
			builder.appendTo(blockBuilder)
			def test = blockBuilder.toString()
		then:
			String expectedMsg =
					"""
 given:
  ContractVerifierMessage inputMessage = contractVerifierMessaging.create('''{"bookName":"foo"}'''
		,[
			'sample': 'header'
		])

 when:
  contractVerifierMessaging.send(inputMessage, 'jms:input')

 then:
  ContractVerifierMessage response = contractVerifierMessaging.receive('jms:output')
  assert response != null
 DocumentContext parsedJson = JsonPath.parse(contractVerifierObjectMapper.writeValueAsString(response.payload))
 assertThatJson(parsedJson).field("bookName").isEqualTo("foo")
"""
			stripped(test) == stripped(expectedMsg)
	}

	private String stripped(String text) {
		return text.stripIndent().stripMargin().replace('  ', '').replace('\n', '').replace('\t', '').replaceAll("\\W", "")
	}

	def "should generate tests without headers for JUnit with consumer / producer notation"() {
		given:
<<<<<<< HEAD
		def contractDsl =
		// tag::consumer_producer[]
Contract.make {
	label 'some_label'
	input {
		messageFrom value(consumer('jms:output'), producer('jms:input'))
		messageBody([
				bookName: 'foo'
		])
		messageHeaders {
			header('sample', 'header')
		}
	}
	outputMessage {
		sentTo $(consumer('jms:input'), producer('jms:output'))
		body([
				bookName: 'foo'
		])
	}
}
		// end::consumer_producer[]
		MethodBodyBuilder builder = new JUnitMessagingMethodBodyBuilder(contractDsl, properties, generatedClassDataForMethod)
		BlockBuilder blockBuilder = new BlockBuilder(" ")
=======
			def contractDsl =
					// tag::consumer_producer[]
					Contract.make {
						label 'some_label'
						input {
							messageFrom value(consumer('jms:output'), producer('jms:input'))
							messageBody([
									bookName: 'foo'
							])
							messageHeaders {
								header('sample', 'header')
							}
						}
						outputMessage {
							sentTo $(consumer('jms:input'), producer('jms:output'))
							body([
									bookName: 'foo'
							])
						}
					}
			// end::consumer_producer[]
			MethodBodyBuilder builder = new JUnitMessagingMethodBodyBuilder(contractDsl, properties, generatedClassDataForMethod)
			BlockBuilder blockBuilder = new BlockBuilder(" ")
>>>>>>> 8bbe6945
		when:
			builder.appendTo(blockBuilder)
			def test = blockBuilder.toString()
		then:
			String expectedMsg =
					'''
 // given:
  ContractVerifierMessage inputMessage = contractVerifierMessaging.create(
      "{\\"bookName\\":\\"foo\\"}"
    , headers()
      .header("sample", "header"));

 // when:
  contractVerifierMessaging.send(inputMessage, "jms:input");

 // then:
  ContractVerifierMessage response = contractVerifierMessaging.receive("jms:output");
  assertThat(response).isNotNull();
 DocumentContext parsedJson = JsonPath.parse(contractVerifierObjectMapper.writeValueAsString(response.getPayload()));
 assertThatJson(parsedJson).field("bookName").isEqualTo("foo");
'''
			stripped(test) == stripped(expectedMsg)
	}

	@Issue("336")
	def "should generate tests with message headers containing regular expression for JUnit"() {
		given:
			def contractDsl =
					org.springframework.cloud.contract.spec.Contract.make {
						label 'trigger_event'

						input {
							triggeredBy('requestIsCalled()')
						}

						outputMessage {
							sentTo 'topic.rateablequote'
							headers {
								header('processId', value(producer(regex('[0-9]+')), consumer('123')))
							}
							body([
									eventId: value(producer(regex('[0-9]+')), consumer('1'))
							])
						}
					}
			MethodBodyBuilder builder = new JUnitMessagingMethodBodyBuilder(contractDsl, properties, generatedClassDataForMethod)
			BlockBuilder blockBuilder = new BlockBuilder(" ")
		when:
			builder.appendTo(blockBuilder)
			def test = blockBuilder.toString()
		then:
			String expectedMsg =
					'''
  // when:
  requestIsCalled();

 // then:
  ContractVerifierMessage response = contractVerifierMessaging.receive("topic.rateablequote");
  assertThat(response).isNotNull();
  assertThat(response.getHeader("processId")).isNotNull();
  assertThat(response.getHeader("processId").toString()).matches("[0-9]+");
 // and:
  DocumentContext parsedJson = JsonPath.parse(contractVerifierObjectMapper.writeValueAsString(response.getPayload()));
  assertThatJson(parsedJson).field("['eventId']").matches("[0-9]+");
'''
			stripped(test) == stripped(expectedMsg)
	}

	@Issue("567")
	def "should generate tests with message headers containing regular expression with backslashes for JUnit"() {
		given:
			def contractDsl =
					org.springframework.cloud.contract.spec.Contract.make {
						label 'trigger_event'

						input {
							triggeredBy('requestIsCalled()')
						}

						outputMessage {
							sentTo 'topic.rateablequote'
							headers {
								header('processId', value(producer(regex('\\d+')), consumer('123')))
							}
							body([
									eventId: value(producer(regex('\\d+')), consumer('1'))
							])
						}
					}
			MethodBodyBuilder builder = new JUnitMessagingMethodBodyBuilder(contractDsl, properties, generatedClassDataForMethod)
			BlockBuilder blockBuilder = new BlockBuilder(" ")
		when:
			builder.appendTo(blockBuilder)
			def test = blockBuilder.toString()
		then:
			test.contains('assertThat(response.getHeader("processId").toString()).matches("\\\\d+");')
	}


	@Issue('#587')
	def "should allow easier way of providing dynamic values for [#methodBuilderName]"() {
		given:
			//tag::regex_creating_props[]
<<<<<<< HEAD
		Contract contractDsl = Contract.make {
			label 'trigger_event'
			input {
				triggeredBy('toString()')
			}
			outputMessage {
				sentTo 'topic.rateablequote'
				body([
						alpha: $(anyAlphaUnicode()),
						number: $(anyNumber()),
						anInteger: $(anyInteger()),
						positiveInt: $(anyPositiveInt()),
						aDouble: $(anyDouble()),
						aBoolean: $(aBoolean()),
						ip: $(anyIpAddress()),
						hostname: $(anyHostname()),
						email: $(anyEmail()),
						url: $(anyUrl()),
						httpsUrl: $(anyHttpsUrl()),
						uuid: $(anyUuid()),
						date: $(anyDate()),
						dateTime: $(anyDateTime()),
						time: $(anyTime()),
						iso8601WithOffset: $(anyIso8601WithOffset()),
						nonBlankString: $(anyNonBlankString()),
						nonEmptyString: $(anyNonEmptyString()),
						anyOf: $(anyOf('foo', 'bar'))
				])
			}
		}
=======
			Contract contractDsl = Contract.make {
				label 'trigger_event'
				input {
					triggeredBy('toString()')
				}
				outputMessage {
					sentTo 'topic.rateablequote'
					body([
							alpha            : $(anyAlphaUnicode()),
							number           : $(anyNumber()),
							anInteger        : $(anyInteger()),
							positiveInt      : $(anyPositiveInt()),
							aDouble          : $(anyDouble()),
							aBoolean         : $(aBoolean()),
							ip               : $(anyIpAddress()),
							hostname         : $(anyHostname()),
							email            : $(anyEmail()),
							url              : $(anyUrl()),
							httpsUrl         : $(anyHttpsUrl()),
							uuid             : $(anyUuid()),
							date             : $(anyDate()),
							dateTime         : $(anyDateTime()),
							time             : $(anyTime()),
							iso8601WithOffset: $(anyIso8601WithOffset()),
							nonBlankString   : $(anyNonBlankString()),
							nonEmptyString   : $(anyNonEmptyString()),
							anyOf            : $(anyOf('foo', 'bar'))
					])
				}
			}
>>>>>>> 8bbe6945
			//end::regex_creating_props[]
			MethodBodyBuilder builder = methodBuilder(contractDsl)
			BlockBuilder blockBuilder = new BlockBuilder(" ")
		when:
			builder.appendTo(blockBuilder)
			def test = blockBuilder.toString()
		then:
			test.contains('assertThatJson(parsedJson).field("[\'aBoolean\']").matches("(true|false)")')
			test.contains('assertThatJson(parsedJson).field("[\'alpha\']").matches("[\\\\p{L}]*")')
			test.contains('assertThatJson(parsedJson).field("[\'hostname\']").matches("((http[s]?|ftp):/)/?([^:/\\\\s]+)(:[0-9]{1,5})?")')
			test.contains('assertThatJson(parsedJson).field("[\'number\']").matches("-?(\\\\d*\\\\.\\\\d+|\\\\d+)")')
			test.contains('assertThatJson(parsedJson).field("[\'anInteger\']").matches("-?(\\\\d+)")')
			test.contains('assertThatJson(parsedJson).field("[\'positiveInt\']").matches("([1-9]\\\\d*)")')
			test.contains('assertThatJson(parsedJson).field("[\'aDouble\']").matches("-?(\\\\d*\\\\.\\\\d+)")')
			test.contains('assertThatJson(parsedJson).field("[\'email\']").matches("[a-zA-Z0-9._%+-]+@[a-zA-Z0-9.-]+\\\\.[a-zA-Z]{2,6}")')
			test.contains('assertThatJson(parsedJson).field("[\'ip\']").matches("([01]?\\\\d\\\\d?|2[0-4]\\\\d|25[0-5])\\\\.([01]?\\\\d\\\\d?|2[0-4]\\\\d|25[0-5])\\\\.([01]?\\\\d\\\\d?|2[0-4]\\\\d|25[0-5])\\\\.([01]?\\\\d\\\\d?|2[0-4]\\\\d|25[0-5])")')
			test.contains('assertThatJson(parsedJson).field("[\'url\']").matches("^(?:(?:[A-Za-z][+-.\\\\w^_]*:/{2})?(?:\\\\S+(?::\\\\S*)?@)?(?:(?:(?:25[0-5]|2[0-4][0-9]|[01]?[0-9][0-9]?)\\\\.){3}(?:25[0-5]|2[0-4][0-9]|[01]?[0-9][0-9]?)|(?:(?:[a-z\\\\u00a1-\\\\uffff0-9]-*)*[a-z\\\\u00a1-\\\\uffff0-9]+)(?:\\\\.(?:[a-z\\\\u00a1-\\\\uffff0-9]-*)*[a-z\\\\u00a1-\\\\uffff0-9]+)*(?:\\\\.(?:[a-z\\\\u00a1-\\\\uffff]{2,})))(?::\\\\d{2,5})?(?:/\\\\S*)?)')
			test.contains('assertThatJson(parsedJson).field("[\'httpsUrl\']").matches("^(?:https:/{2}(?:\\\\S+(?::\\\\S*)?@)?(?:(?:(?:25[0-5]|2[0-4][0-9]|[01]?[0-9][0-9]?)\\\\.){3}(?:25[0-5]|2[0-4][0-9]|[01]?[0-9][0-9]?)|(?:(?:[a-z\\\\u00a1-\\\\uffff0-9]-*)*[a-z\\\\u00a1-\\\\uffff0-9]+)(?:\\\\.(?:[a-z\\\\u00a1-\\\\uffff0-9]-*)*[a-z\\\\u00a1-\\\\uffff0-9]+)*(?:\\\\.(?:[a-z\\\\u00a1-\\\\uffff]{2,})))(?::\\\\d{2,5})?(?:/\\\\S*)?)')
			test.contains('assertThatJson(parsedJson).field("[\'uuid\']").matches("[a-f0-9]{8}-[a-f0-9]{4}-[a-f0-9]{4}-[a-f0-9]{4}-[a-f0-9]{12}")')
			test.contains('assertThatJson(parsedJson).field("[\'date\']").matches("(\\\\d\\\\d\\\\d\\\\d)-(0[1-9]|1[012])-(0[1-9]|[12][0-9]|3[01])')
			test.contains('assertThatJson(parsedJson).field("[\'dateTime\']").matches("([0-9]{4})-(1[0-2]|0[1-9])-(3[01]|0[1-9]|[12][0-9])T(2[0-3]|[01][0-9]):([0-5][0-9]):([0-5][0-9])')
			test.contains('assertThatJson(parsedJson).field("[\'time\']").matches("(2[0-3]|[01][0-9]):([0-5][0-9]):([0-5][0-9])")')
			test.contains('assertThatJson(parsedJson).field("[\'iso8601WithOffset\']").matches("([0-9]{4})-(1[0-2]|0[1-9])-(3[01]|0[1-9]|[12][0-9])T(2[0-3]|[01][0-9]):([0-5][0-9]):([0-5][0-9])(\\\\.\\\\d{3})?(Z|[+-][01]\\\\d:[0-5]\\\\d)")')
			test.contains('assertThatJson(parsedJson).field("[\'nonBlankString\']").matches("^\\\\s*\\\\S[\\\\S\\\\s]*")')
			test.contains('assertThatJson(parsedJson).field("[\'nonEmptyString\']").matches("[\\\\S\\\\s]+")')
			test.contains('assertThatJson(parsedJson).field("[\'anyOf\']").matches("^foo' + endOfLineRegExSymbol + '|^bar' + endOfLineRegExSymbol + '")')
			!test.contains('cursor')
			!test.contains('REGEXP>>')
		and:
			String jsonSample = '''\
	String json = "{\\"shouldFail\\":123,\\"duck\\":\\"8\\",\\"alpha\\":\\"YAJEOWYGMFBEWPMEMAZI\\",\\"number\\":-2095030871,\\"anInteger\\":1780305902,\\"positiveInt\\":345,\\"aDouble\\":42.345,\\"aBoolean\\":true,\\"ip\\":\\"129.168.99.100\\",\\"hostname\\":\\"http://foo389886219.com\\",\\"email\\":\\"foo@bar1367573183.com\\",\\"url\\":\\"http://foo-597104692.com\\",\\"httpsUrl\\":\\"https://baz-486093581.com\\",\\"uuid\\":\\"e436b817-b764-49a2-908e-967f2f99eb9f\\",\\"date\\":\\"2014-04-14\\",\\"dateTime\\":\\"2011-01-11T12:23:34\\",\\"time\\":\\"12:20:30\\",\\"iso8601WithOffset\\":\\"2015-05-15T12:23:34.123Z\\",\\"nonBlankString\\":\\"EPZWVIRHSUAPBJMMQSFO\\",\\"nonEmptyString\\":\\"RVMFDSEQFHRQFVUVQPIA\\",\\"anyOf\\":\\"foo\\"}";
	DocumentContext parsedJson = JsonPath.parse(json);
	'''
		and:
			LinkedList<String> lines = [] as LinkedList<String>
			test.eachLine {
				if (it.contains("assertThatJson")) {
					lines << it
				}
				else {
					it
				}
			}
			lines.addFirst(jsonSample)
			lines.addLast('''assertThatJson(parsedJson).field("['shouldFail']").matches("(\\\\d\\\\d\\\\d\\\\d)-(0[1-9]|1[012])-(0[1-9]|[12][0-9]|3[01])");''')
			String assertionsOnly = lines.join("\n")
		and:
			SyntaxChecker.tryToCompile(methodBuilderName, assertionsOnly)
		when:
			SyntaxChecker.tryToRun(methodBuilderName, assertionsOnly)
		then:
			Exception error = thrown(Exception)
			(error.message ? error.message : error.cause.message).contains('''doesn't match the JSON path [$[?(@.['shouldFail'] =~ ''')
		where:
<<<<<<< HEAD
			methodBuilderName                 | methodBuilder                                                            | endOfLineRegExSymbol
=======
			methodBuilderName                 | methodBuilder                                                                                         | endOfLineRegExSymbol
>>>>>>> 8bbe6945
			"SpockMessagingMethodBodyBuilder" | { Contract dsl -> new SpockMessagingMethodBodyBuilder(dsl, properties, generatedClassDataForMethod) } | '\\$'
			"JUnitMessagingMethodBodyBuilder" | { Contract dsl -> new JUnitMessagingMethodBodyBuilder(dsl, properties, generatedClassDataForMethod) } | '$'
	}

	@Issue("587")
	def "should generate tests with message headers containing regular expression with escapes for JUnit"() {
		given:
			def contractDsl =
					org.springframework.cloud.contract.spec.Contract.make {
						label 'trigger_event'

						input {
							triggeredBy('requestIsCalled()')
						}

						outputMessage {
							sentTo 'topic.rateablequote'
							headers {
								header('processId', value(producer(regex(nonEmpty())), consumer('123')))
							}
							body([
									eventId: value(producer(regex(nonEmpty())), consumer('1'))
							])
						}
					}
			MethodBodyBuilder builder = new JUnitMessagingMethodBodyBuilder(contractDsl, properties, generatedClassDataForMethod)
			BlockBuilder blockBuilder = new BlockBuilder(" ")
		when:
			builder.appendTo(blockBuilder)
			def test = blockBuilder.toString()
		then:
			test.contains('ContractVerifierMessage response = contractVerifierMessaging.receive("topic.rateablequote")')
			test.contains('assertThat(response).isNotNull()')
			test.contains('assertThat(response.getHeader("processId")).isNotNull()')
			test.contains('assertThat(response.getHeader("processId").toString()).matches("[\\\\S\\\\s]+")')
			test.contains('DocumentContext parsedJson = JsonPath.parse(contractVerifierObjectMapper.writeValueAsString(response.getPayload()))')
			test.contains('assertThatJson(parsedJson).field("[\'eventId\']").matches("[\\\\S\\\\s]+")')
	}

	@Issue("336")
	def "should generate tests with message headers containing regular expression for Spock"() {
		given:
			def contractDsl =
					org.springframework.cloud.contract.spec.Contract.make {
						label 'trigger_event'

						input {
							triggeredBy('requestIsCalled()')
						}

						outputMessage {
							sentTo 'topic.rateablequote'
							headers {
								header('processId', value(producer(regex('[0-9]+')), consumer('123')))
							}
							body([
									eventId: value(producer(regex('[0-9]+')), consumer('1'))
							])
						}
					}
			MethodBodyBuilder builder = new SpockMessagingMethodBodyBuilder(contractDsl, properties, generatedClassDataForMethod)
			BlockBuilder blockBuilder = new BlockBuilder(" ")
		when:
			builder.appendTo(blockBuilder)
			def test = blockBuilder.toString()
		then:
			String expectedMsg =
					'''
  when:
  requestIsCalled()

 then:
  ContractVerifierMessage response = contractVerifierMessaging.receive('topic.rateablequote')
  assert response != null
  response.getHeader('processId')?.toString() ==~ java.util.regex.Pattern.compile('[0-9]+')
 and:
  DocumentContext parsedJson = JsonPath.parse(contractVerifierObjectMapper.writeValueAsString(response.payload))
  assertThatJson(parsedJson).field("['eventId']").matches("[0-9]+")
'''
			stripped(test) == stripped(expectedMsg)
	}

	@Issue("587")
	def "should generate tests with message headers containing regular expression with escapes for Spock"() {
		given:
			def contractDsl =
					org.springframework.cloud.contract.spec.Contract.make {
						label 'trigger_event'

						input {
							triggeredBy('requestIsCalled()')
						}

						outputMessage {
							sentTo 'topic.rateablequote'
							headers {
								header('processId', value(producer(regex(nonEmpty())), consumer('123')))
							}
							body([
									eventId: value(producer(regex(nonEmpty())), consumer('1'))
							])
						}
					}
			MethodBodyBuilder builder = new SpockMessagingMethodBodyBuilder(contractDsl, properties, generatedClassDataForMethod)
			BlockBuilder blockBuilder = new BlockBuilder(" ")
		when:
			builder.appendTo(blockBuilder)
			def test = blockBuilder.toString()
		then:
			String expectedMsg =
					'''
  when:
  requestIsCalled()

 then:
  ContractVerifierMessage response = contractVerifierMessaging.receive('topic.rateablequote')
  assert response != null
  response.getHeader('processId')?.toString() ==~ java.util.regex.Pattern.compile('[\\S\\s]+')
 and:
  DocumentContext parsedJson = JsonPath.parse(contractVerifierObjectMapper.writeValueAsString(response.payload))
  assertThatJson(parsedJson).field("['eventId']").matches("[\\S\\s]+")
'''
			stripped(test) == stripped(expectedMsg)
	}

	@Issue("440")
	def "should generate tests with sentTo having a method execution for Spock"() {
		given:
			def contractDsl =
					org.springframework.cloud.contract.spec.Contract.make {
						label 'trigger_event'

						input {
							triggeredBy('requestIsCalled()')
						}

						outputMessage {
							sentTo $(producer(execute("toString()")), consumer('topic.rateablequote'))
							headers {
								header('processId', value(producer(regex('[0-9]+')), consumer('123')))
							}
							body([
									eventId: value(producer(regex('[0-9]+')), consumer('1'))
							])
						}
					}
			MethodBodyBuilder builder = new SpockMessagingMethodBodyBuilder(contractDsl, properties, generatedClassDataForMethod)
			BlockBuilder blockBuilder = new BlockBuilder(" ")
		when:
			builder.appendTo(blockBuilder)
			def test = blockBuilder.toString()
		then:
			String expectedMsg =
					'''
  when:
  requestIsCalled()

 then:
  ContractVerifierMessage response = contractVerifierMessaging.receive(toString())
  assert response != null
  response.getHeader('processId')?.toString() ==~ java.util.regex.Pattern.compile('[0-9]+')
 and:
  DocumentContext parsedJson = JsonPath.parse(contractVerifierObjectMapper.writeValueAsString(response.payload))
  assertThatJson(parsedJson).field("['eventId']").matches("[0-9]+")
'''
			stripped(test) == stripped(expectedMsg)
	}

	@Issue("440")
	def "should generate tests with sentTo having a method execution for JUnit"() {
		given:
			def contractDsl =
					org.springframework.cloud.contract.spec.Contract.make {
						label 'trigger_event'

						input {
							triggeredBy('requestIsCalled()')
						}

						outputMessage {
							sentTo $(producer(execute("toString()")), consumer('topic.rateablequote'))
							headers {
								header('processId', value(producer(regex('[0-9]+')), consumer('123')))
							}
							body([
									eventId: value(producer(regex('[0-9]+')), consumer('1'))
							])
						}
					}
			MethodBodyBuilder builder = new JUnitMessagingMethodBodyBuilder(contractDsl, properties, generatedClassDataForMethod)
			BlockBuilder blockBuilder = new BlockBuilder(" ")
		when:
			builder.appendTo(blockBuilder)
			def test = blockBuilder.toString()
		then:
			String expectedMsg =
					'''
  // when:
  requestIsCalled();

 // then:
  ContractVerifierMessage response = contractVerifierMessaging.receive(toString());
  assertThat(response).isNotNull();
  assertThat(response.getHeader("processId")).isNotNull();
  assertThat(response.getHeader("processId").toString()).matches("[0-9]+");
 // and:
  DocumentContext parsedJson = JsonPath.parse(contractVerifierObjectMapper.writeValueAsString(response.getPayload()));
  assertThatJson(parsedJson).field("['eventId']").matches("[0-9]+");
'''
			stripped(test) == stripped(expectedMsg)
	}

	@Issue('#620')
	def "should generate tests with message headers containing regular expression which compile for [#methodBuilderName]"() {
		given:
			Contract contractDsl = Contract.make {
				label 'shouldPublishMessage'
				// input to the contract
				input {
					// the contract will be triggered by a method
					triggeredBy('foo()')
				}
				// output message of the contract
				outputMessage {
					// destination to which the output message will be sent
					sentTo('messageExchange')
					// the body of the output message
					body([
							"field": "value"
					])
					headers {
						header('Authorization', value(regex('Bearer [A-Za-z0-9\\-\\._~\\+\\/]+=*')))
					}
				}
			}
			MethodBodyBuilder builder = methodBuilder(contractDsl)
			BlockBuilder blockBuilder = new BlockBuilder(" ")
		when:
			builder.appendTo(blockBuilder)
			def test = blockBuilder.toString()
		then:
			!test.contains('cursor')
			!test.contains('REGEXP>>')
			test == expectedTest
		where:
<<<<<<< HEAD
			methodBuilderName                 | methodBuilder                                                            | expectedTest
=======
			methodBuilderName                 | methodBuilder                                                                                         | expectedTest
>>>>>>> 8bbe6945
			"SpockMessagingMethodBodyBuilder" | { Contract dsl -> new SpockMessagingMethodBodyBuilder(dsl, properties, generatedClassDataForMethod) } | ''' when:
  foo()

 then:
  ContractVerifierMessage response = contractVerifierMessaging.receive('messageExchange')
  assert response != null
  response.getHeader('Authorization')?.toString() ==~ java.util.regex.Pattern.compile('Bearer [A-Za-z0-9-._~+/]+=*')
 and:
  DocumentContext parsedJson = JsonPath.parse(contractVerifierObjectMapper.writeValueAsString(response.payload))
  assertThatJson(parsedJson).field("['field']").isEqualTo("value")
'''
			"JUnitMessagingMethodBodyBuilder" | { Contract dsl -> new JUnitMessagingMethodBodyBuilder(dsl, properties, generatedClassDataForMethod) } | ''' // when:
  foo();

 // then:
  ContractVerifierMessage response = contractVerifierMessaging.receive("messageExchange");
  assertThat(response).isNotNull();
  assertThat(response.getHeader("Authorization")).isNotNull();
  assertThat(response.getHeader("Authorization").toString()).matches("Bearer [A-Za-z0-9\\\\-\\\\._~\\\\+\\\\/]+=*");
 // and:
  DocumentContext parsedJson = JsonPath.parse(contractVerifierObjectMapper.writeValueAsString(response.getPayload()));
  assertThatJson(parsedJson).field("['field']").isEqualTo("value");
'''
	}

	@Issue('#664')
	def "should generate tests for messages having binary payloads [#methodBuilderName]"() {
		given:
			Contract contractDsl = Contract.make {
				label 'shouldPublishMessage'
				input {
					messageFrom("foo")
					messageBody(fileAsBytes("body_builder/request.pdf"))
					messageHeaders {
						messagingContentType(applicationOctetStream())
					}
				}
				outputMessage {
					sentTo('messageExchange')
					body(fileAsBytes("body_builder/response.pdf"))
					headers {
						messagingContentType(applicationOctetStream())
					}
				}
			}
			MethodBodyBuilder builder = methodBuilder(contractDsl)
			BlockBuilder blockBuilder = new BlockBuilder(" ")
		when:
			builder.appendTo(blockBuilder)
			def test = blockBuilder.toString()
		then:
			!test.contains('cursor')
			!test.contains('REGEXP>>')
			test == expectedTest
		where:
<<<<<<< HEAD
			methodBuilderName                 | methodBuilder                                                            | expectedTest
=======
			methodBuilderName                 | methodBuilder                                                                                         | expectedTest
>>>>>>> 8bbe6945
			"SpockMessagingMethodBodyBuilder" | { Contract dsl -> new SpockMessagingMethodBodyBuilder(dsl, properties, generatedClassDataForMethod) } | ''' given:
  ContractVerifierMessage inputMessage = contractVerifierMessaging.create(
      fileToBytes(this, "method_request_request.pdf")

    ,[
      "contentType": "application/octet-stream"
    ])

 when:
  contractVerifierMessaging.send(inputMessage, 'foo')

 then:
  ContractVerifierMessage response = contractVerifierMessaging.receive('messageExchange')
  assert response != null
  response.getHeader('contentType')?.toString()  == 'application/octet-stream\'
 and:
  response.payloadAsByteArray == fileToBytes(this, "method_response_response.pdf")
'''
			"JUnitMessagingMethodBodyBuilder" | { Contract dsl -> new JUnitMessagingMethodBodyBuilder(dsl, properties, generatedClassDataForMethod) } | ''' // given:
  ContractVerifierMessage inputMessage = contractVerifierMessaging.create(
\t\t\t\tfileToBytes(this, "method_request_request.pdf")
\t\t\t\t, headers()
\t\t\t\t\t\t.header("contentType", "application/octet-stream")
\t\t\t);

 // when:
  contractVerifierMessaging.send(inputMessage, "foo");

 // then:
  ContractVerifierMessage response = contractVerifierMessaging.receive("messageExchange");
  assertThat(response).isNotNull();
  assertThat(response.getHeader("contentType")).isNotNull();
  assertThat(response.getHeader("contentType").toString()).isEqualTo("application/octet-stream");
 // and:
  assertThat(response.getPayloadAsByteArray()).isEqualTo(fileToBytes(this, "method_response_response.pdf"));
'''
	}

	@Issue('#650')
	def "should generate output for message [#methodBuilderName]"() {
		given:
			Contract contractDsl = org.springframework.cloud.contract.spec.Contract.make {
				description 'issue #650'
				label 'trigger'
				input {
					triggeredBy('createNewPerson()')
				}
				outputMessage {
					sentTo 'personEventsTopic'
					headers {
						[
								header('contentType': 'application/json'),
								header('type': 'person'),
								header('eventType': 'PersonChangedEvent'),
								header('customerId': $(producer(regex(uuid()))))
						]
					}
					body([
							"type"      : 'CREATED',
							"personId"  : $(producer(regex(uuid())), consumer('0fd552ba-8043-42da-ab97-4fc77e1057c9')),
							"userId"    : $(producer(optional(regex(uuid()))), consumer('f043ccf1-0b72-423b-ad32-4ef123718897')),
							"firstName" : $(regex(nonEmpty())),
							"middleName": $(optional(regex(nonEmpty()))),
							"lastName"  : $(regex(nonEmpty())),
							"version"   : $(producer(regex(number())), consumer(0l)),
							"uid"       : $(producer(regex(uuid())))
					])
				}
			}
			MethodBodyBuilder builder = methodBuilder(contractDsl)
			BlockBuilder blockBuilder = new BlockBuilder(" ")
		when:
			builder.appendTo(blockBuilder)
			def test = blockBuilder.toString()
		then:
			!test.contains('cursor')
			!test.contains('REGEXP>>')
			test == expectedTest
		where:
<<<<<<< HEAD
			methodBuilderName                 | methodBuilder                                                            | expectedTest
=======
			methodBuilderName                 | methodBuilder                                                                                         | expectedTest
>>>>>>> 8bbe6945
			"SpockMessagingMethodBodyBuilder" | { Contract dsl -> new SpockMessagingMethodBodyBuilder(dsl, properties, generatedClassDataForMethod) } | ''' when:
  createNewPerson()

 then:
  ContractVerifierMessage response = contractVerifierMessaging.receive('personEventsTopic')
  assert response != null
  response.getHeader('contentType')?.toString()  == 'application/json'
  response.getHeader('type')?.toString()  == 'person'
  response.getHeader('eventType')?.toString()  == 'PersonChangedEvent'
  response.getHeader('customerId')?.toString() ==~ java.util.regex.Pattern.compile('[a-f0-9]{8}-[a-f0-9]{4}-[a-f0-9]{4}-[a-f0-9]{4}-[a-f0-9]{12}')
 and:
  DocumentContext parsedJson = JsonPath.parse(contractVerifierObjectMapper.writeValueAsString(response.payload))
  assertThatJson(parsedJson).field("['lastName']").matches("[\\\\S\\\\s]+")
  assertThatJson(parsedJson).field("['userId']").matches("([a-f0-9]{8}-[a-f0-9]{4}-[a-f0-9]{4}-[a-f0-9]{4}-[a-f0-9]{12})?")
  assertThatJson(parsedJson).field("['middleName']").matches("([\\\\S\\\\s]+)?")
  assertThatJson(parsedJson).field("['version']").matches("-?(\\\\d*\\\\.\\\\d+|\\\\d+)")
  assertThatJson(parsedJson).field("['uid']").matches("[a-f0-9]{8}-[a-f0-9]{4}-[a-f0-9]{4}-[a-f0-9]{4}-[a-f0-9]{12}")
  assertThatJson(parsedJson).field("['type']").isEqualTo("CREATED")
  assertThatJson(parsedJson).field("['personId']").matches("[a-f0-9]{8}-[a-f0-9]{4}-[a-f0-9]{4}-[a-f0-9]{4}-[a-f0-9]{12}")
  assertThatJson(parsedJson).field("['firstName']").matches("[\\\\S\\\\s]+")
'''
			"JUnitMessagingMethodBodyBuilder" | { Contract dsl -> new JUnitMessagingMethodBodyBuilder(dsl, properties, generatedClassDataForMethod) } | ''' // when:
  createNewPerson();

 // then:
  ContractVerifierMessage response = contractVerifierMessaging.receive("personEventsTopic");
  assertThat(response).isNotNull();
  assertThat(response.getHeader("contentType")).isNotNull();
  assertThat(response.getHeader("contentType").toString()).isEqualTo("application/json");
  assertThat(response.getHeader("type")).isNotNull();
  assertThat(response.getHeader("type").toString()).isEqualTo("person");
  assertThat(response.getHeader("eventType")).isNotNull();
  assertThat(response.getHeader("eventType").toString()).isEqualTo("PersonChangedEvent");
  assertThat(response.getHeader("customerId")).isNotNull();
  assertThat(response.getHeader("customerId").toString()).matches("[a-f0-9]{8}-[a-f0-9]{4}-[a-f0-9]{4}-[a-f0-9]{4}-[a-f0-9]{12}");
 // and:
  DocumentContext parsedJson = JsonPath.parse(contractVerifierObjectMapper.writeValueAsString(response.getPayload()));
  assertThatJson(parsedJson).field("['lastName']").matches("[\\\\S\\\\s]+");
  assertThatJson(parsedJson).field("['userId']").matches("([a-f0-9]{8}-[a-f0-9]{4}-[a-f0-9]{4}-[a-f0-9]{4}-[a-f0-9]{12})?");
  assertThatJson(parsedJson).field("['middleName']").matches("([\\\\S\\\\s]+)?");
  assertThatJson(parsedJson).field("['version']").matches("-?(\\\\d*\\\\.\\\\d+|\\\\d+)");
  assertThatJson(parsedJson).field("['uid']").matches("[a-f0-9]{8}-[a-f0-9]{4}-[a-f0-9]{4}-[a-f0-9]{4}-[a-f0-9]{12}");
  assertThatJson(parsedJson).field("['type']").isEqualTo("CREATED");
  assertThatJson(parsedJson).field("['personId']").matches("[a-f0-9]{8}-[a-f0-9]{4}-[a-f0-9]{4}-[a-f0-9]{4}-[a-f0-9]{12}");
  assertThatJson(parsedJson).field("['firstName']").matches("[\\\\S\\\\s]+");
'''
	}
}<|MERGE_RESOLUTION|>--- conflicted
+++ resolved
@@ -30,17 +30,11 @@
  */
 class MessagingMethodBodyBuilderSpec extends Specification {
 
-<<<<<<< HEAD
-	@Shared ContractVerifierConfigProperties properties = new ContractVerifierConfigProperties(assertJsonSize: true, generatedTestSourcesDir: new File("."),
-			generatedTestResourcesDir: new File("."))
-	@Shared GeneratedClassDataForMethod generatedClassDataForMethod = new GeneratedClassDataForMethod(
-=======
 	@Shared
 	ContractVerifierConfigProperties properties = new ContractVerifierConfigProperties(assertJsonSize: true, generatedTestSourcesDir: new File("."),
 			generatedTestResourcesDir: new File("."))
 	@Shared
 	GeneratedClassDataForMethod generatedClassDataForMethod = new GeneratedClassDataForMethod(
->>>>>>> 8bbe6945
 			new SingleTestGenerator.GeneratedClassData("foo", "bar", new File("target/test.java").toPath()), "method")
 
 	def "should work for triggered based messaging with Spock"() {
@@ -132,31 +126,6 @@
 
 	def "should generate tests triggered by a message for Spock"() {
 		given:
-<<<<<<< HEAD
-		// tag::trigger_message_dsl[]
-def contractDsl = Contract.make {
-	label 'some_label'
-	input {
-		messageFrom('jms:input')
-		messageBody([
-				bookName: 'foo'
-		])
-		messageHeaders {
-			header('sample', 'header')
-		}
-	}
-	outputMessage {
-		sentTo('jms:output')
-		body([
-				bookName: 'foo'
-		])
-		headers {
-			header('BOOK-NAME', 'foo')
-		}
-	}
-}
-		// end::trigger_message_dsl[]
-=======
 			// tag::trigger_message_dsl[]
 			def contractDsl = Contract.make {
 				label 'some_label'
@@ -180,7 +149,6 @@
 				}
 			}
 			// end::trigger_message_dsl[]
->>>>>>> 8bbe6945
 			MethodBodyBuilder builder = new SpockMessagingMethodBodyBuilder(contractDsl, properties, generatedClassDataForMethod)
 			BlockBuilder blockBuilder = new BlockBuilder(" ")
 		when:
@@ -267,23 +235,6 @@
 
 	def "should generate tests without destination, triggered by a message"() {
 		given:
-<<<<<<< HEAD
-		// tag::trigger_no_output_dsl[]
-def contractDsl = Contract.make {
-	label 'some_label'
-	input {
-		messageFrom('jms:delete')
-		messageBody([
-				bookName: 'foo'
-		])
-		messageHeaders {
-			header('sample', 'header')
-		}
-		assertThat('bookWasDeleted()')
-	}
-}
-		// end::trigger_no_output_dsl[]
-=======
 			// tag::trigger_no_output_dsl[]
 			def contractDsl = Contract.make {
 				label 'some_label'
@@ -299,7 +250,6 @@
 				}
 			}
 			// end::trigger_no_output_dsl[]
->>>>>>> 8bbe6945
 			MethodBodyBuilder builder = new SpockMessagingMethodBodyBuilder(contractDsl, properties, generatedClassDataForMethod)
 			BlockBuilder blockBuilder = new BlockBuilder(" ")
 		when:
@@ -467,31 +417,6 @@
 
 	def "should generate tests without headers for JUnit with consumer / producer notation"() {
 		given:
-<<<<<<< HEAD
-		def contractDsl =
-		// tag::consumer_producer[]
-Contract.make {
-	label 'some_label'
-	input {
-		messageFrom value(consumer('jms:output'), producer('jms:input'))
-		messageBody([
-				bookName: 'foo'
-		])
-		messageHeaders {
-			header('sample', 'header')
-		}
-	}
-	outputMessage {
-		sentTo $(consumer('jms:input'), producer('jms:output'))
-		body([
-				bookName: 'foo'
-		])
-	}
-}
-		// end::consumer_producer[]
-		MethodBodyBuilder builder = new JUnitMessagingMethodBodyBuilder(contractDsl, properties, generatedClassDataForMethod)
-		BlockBuilder blockBuilder = new BlockBuilder(" ")
-=======
 			def contractDsl =
 					// tag::consumer_producer[]
 					Contract.make {
@@ -515,7 +440,6 @@
 			// end::consumer_producer[]
 			MethodBodyBuilder builder = new JUnitMessagingMethodBodyBuilder(contractDsl, properties, generatedClassDataForMethod)
 			BlockBuilder blockBuilder = new BlockBuilder(" ")
->>>>>>> 8bbe6945
 		when:
 			builder.appendTo(blockBuilder)
 			def test = blockBuilder.toString()
@@ -619,38 +543,6 @@
 	def "should allow easier way of providing dynamic values for [#methodBuilderName]"() {
 		given:
 			//tag::regex_creating_props[]
-<<<<<<< HEAD
-		Contract contractDsl = Contract.make {
-			label 'trigger_event'
-			input {
-				triggeredBy('toString()')
-			}
-			outputMessage {
-				sentTo 'topic.rateablequote'
-				body([
-						alpha: $(anyAlphaUnicode()),
-						number: $(anyNumber()),
-						anInteger: $(anyInteger()),
-						positiveInt: $(anyPositiveInt()),
-						aDouble: $(anyDouble()),
-						aBoolean: $(aBoolean()),
-						ip: $(anyIpAddress()),
-						hostname: $(anyHostname()),
-						email: $(anyEmail()),
-						url: $(anyUrl()),
-						httpsUrl: $(anyHttpsUrl()),
-						uuid: $(anyUuid()),
-						date: $(anyDate()),
-						dateTime: $(anyDateTime()),
-						time: $(anyTime()),
-						iso8601WithOffset: $(anyIso8601WithOffset()),
-						nonBlankString: $(anyNonBlankString()),
-						nonEmptyString: $(anyNonEmptyString()),
-						anyOf: $(anyOf('foo', 'bar'))
-				])
-			}
-		}
-=======
 			Contract contractDsl = Contract.make {
 				label 'trigger_event'
 				input {
@@ -681,7 +573,6 @@
 					])
 				}
 			}
->>>>>>> 8bbe6945
 			//end::regex_creating_props[]
 			MethodBodyBuilder builder = methodBuilder(contractDsl)
 			BlockBuilder blockBuilder = new BlockBuilder(" ")
@@ -736,11 +627,7 @@
 			Exception error = thrown(Exception)
 			(error.message ? error.message : error.cause.message).contains('''doesn't match the JSON path [$[?(@.['shouldFail'] =~ ''')
 		where:
-<<<<<<< HEAD
-			methodBuilderName                 | methodBuilder                                                            | endOfLineRegExSymbol
-=======
 			methodBuilderName                 | methodBuilder                                                                                         | endOfLineRegExSymbol
->>>>>>> 8bbe6945
 			"SpockMessagingMethodBodyBuilder" | { Contract dsl -> new SpockMessagingMethodBodyBuilder(dsl, properties, generatedClassDataForMethod) } | '\\$'
 			"JUnitMessagingMethodBodyBuilder" | { Contract dsl -> new JUnitMessagingMethodBodyBuilder(dsl, properties, generatedClassDataForMethod) } | '$'
 	}
@@ -986,11 +873,7 @@
 			!test.contains('REGEXP>>')
 			test == expectedTest
 		where:
-<<<<<<< HEAD
-			methodBuilderName                 | methodBuilder                                                            | expectedTest
-=======
 			methodBuilderName                 | methodBuilder                                                                                         | expectedTest
->>>>>>> 8bbe6945
 			"SpockMessagingMethodBodyBuilder" | { Contract dsl -> new SpockMessagingMethodBodyBuilder(dsl, properties, generatedClassDataForMethod) } | ''' when:
   foo()
 
@@ -1046,11 +929,7 @@
 			!test.contains('REGEXP>>')
 			test == expectedTest
 		where:
-<<<<<<< HEAD
-			methodBuilderName                 | methodBuilder                                                            | expectedTest
-=======
 			methodBuilderName                 | methodBuilder                                                                                         | expectedTest
->>>>>>> 8bbe6945
 			"SpockMessagingMethodBodyBuilder" | { Contract dsl -> new SpockMessagingMethodBodyBuilder(dsl, properties, generatedClassDataForMethod) } | ''' given:
   ContractVerifierMessage inputMessage = contractVerifierMessaging.create(
       fileToBytes(this, "method_request_request.pdf")
@@ -1130,11 +1009,7 @@
 			!test.contains('REGEXP>>')
 			test == expectedTest
 		where:
-<<<<<<< HEAD
-			methodBuilderName                 | methodBuilder                                                            | expectedTest
-=======
 			methodBuilderName                 | methodBuilder                                                                                         | expectedTest
->>>>>>> 8bbe6945
 			"SpockMessagingMethodBodyBuilder" | { Contract dsl -> new SpockMessagingMethodBodyBuilder(dsl, properties, generatedClassDataForMethod) } | ''' when:
   createNewPerson()
 
