/*
 * Copyright 2013-2019 the original author or authors.
 *
 * Licensed under the Apache License, Version 2.0 (the "License");
 * you may not use this file except in compliance with the License.
 * You may obtain a copy of the License at
 *
 *      http://www.apache.org/licenses/LICENSE-2.0
 *
 * Unless required by applicable law or agreed to in writing, software
 * distributed under the License is distributed on an "AS IS" BASIS,
 * WITHOUT WARRANTIES OR CONDITIONS OF ANY KIND, either express or implied.
 * See the License for the specific language governing permissions and
 * limitations under the License.
 */

package org.springframework.cloud.contract.verifier.builder

import org.junit.Rule
import spock.lang.Issue
import spock.lang.Shared
import spock.lang.Specification

import org.springframework.boot.test.rule.OutputCapture
import org.springframework.cloud.contract.spec.Contract
import org.springframework.cloud.contract.verifier.config.ContractVerifierConfigProperties
import org.springframework.cloud.contract.verifier.dsl.wiremock.WireMockStubVerifier
import org.springframework.cloud.contract.verifier.util.SyntaxChecker

class MockMvcMethodBodyBuilderWithMatchersSpec extends Specification implements WireMockStubVerifier {

	@Rule
	OutputCapture outputCapture = new OutputCapture()

	@Shared
	ContractVerifierConfigProperties properties = new ContractVerifierConfigProperties(
			assertJsonSize: true
	)

<<<<<<< HEAD
	@Shared GeneratedClassDataForMethod generatedClassDataForMethod = new GeneratedClassDataForMethod(
=======
	@Shared
	GeneratedClassDataForMethod generatedClassDataForMethod = new GeneratedClassDataForMethod(
>>>>>>> 8bbe6945
			new SingleTestGenerator.GeneratedClassData("foo", "bar", new File(".").toPath()), "method")

	@Issue('#185')
	def 'should allow to set dynamic values via stub / test matchers for [#methodBuilderName]'() {
		given:
			//tag::matchers[]
			Contract contractDsl = Contract.make {
				request {
					method 'GET'
					urlPath '/get'
					body([
							duck                : 123,
							alpha               : 'abc',
							number              : 123,
							aBoolean            : true,
							date                : '2017-01-01',
							dateTime            : '2017-01-01T01:23:45',
							time                : '01:02:34',
							valueWithoutAMatcher: 'foo',
							valueWithTypeMatch  : 'string',
							key                 : [
									'complex.key': 'foo'
							]
					])
					bodyMatchers {
						jsonPath('$.duck', byRegex("[0-9]{3}").asInteger())
						jsonPath('$.duck', byEquality())
						jsonPath('$.alpha', byRegex(onlyAlphaUnicode()).asString())
						jsonPath('$.alpha', byEquality())
						jsonPath('$.number', byRegex(number()).asInteger())
						jsonPath('$.aBoolean', byRegex(anyBoolean()).asBooleanType())
						jsonPath('$.date', byDate())
						jsonPath('$.dateTime', byTimestamp())
						jsonPath('$.time', byTime())
						jsonPath("\$.['key'].['complex.key']", byEquality())
					}
					headers {
						contentType(applicationJson())
					}
				}
				response {
					status OK()
					body([
							duck                 : 123,
							alpha                : 'abc',
							number               : 123,
							positiveInteger      : 1234567890,
							negativeInteger      : -1234567890,
							positiveDecimalNumber: 123.4567890,
							negativeDecimalNumber: -123.4567890,
							aBoolean             : true,
							date                 : '2017-01-01',
							dateTime             : '2017-01-01T01:23:45',
							time                 : "01:02:34",
							valueWithoutAMatcher : 'foo',
							valueWithTypeMatch   : 'string',
							valueWithMin         : [
									1, 2, 3
							],
							valueWithMax         : [
									1, 2, 3
							],
							valueWithMinMax      : [
									1, 2, 3
							],
							valueWithMinEmpty    : [],
							valueWithMaxEmpty    : [],
							key                  : [
									'complex.key': 'foo'
							],
							nullValue            : null
					])
					bodyMatchers {
						// asserts the jsonpath value against manual regex
						jsonPath('$.duck', byRegex("[0-9]{3}").asInteger())
						// asserts the jsonpath value against the provided value
						jsonPath('$.duck', byEquality())
						// asserts the jsonpath value against some default regex
						jsonPath('$.alpha', byRegex(onlyAlphaUnicode()).asString())
						jsonPath('$.alpha', byEquality())
						jsonPath('$.number', byRegex(number()).asInteger())
						jsonPath('$.positiveInteger', byRegex(anInteger()).asInteger())
						jsonPath('$.negativeInteger', byRegex(anInteger()).asInteger())
						jsonPath('$.positiveDecimalNumber', byRegex(aDouble()).asDouble())
						jsonPath('$.negativeDecimalNumber', byRegex(aDouble()).asDouble())
						jsonPath('$.aBoolean', byRegex(anyBoolean()).asBooleanType())
						// asserts vs inbuilt time related regex
						jsonPath('$.date', byDate())
						jsonPath('$.dateTime', byTimestamp())
						jsonPath('$.time', byTime())
						// asserts that the resulting type is the same as in response body
						jsonPath('$.valueWithTypeMatch', byType())
						jsonPath('$.valueWithMin', byType {
							// results in verification of size of array (min 1)
							minOccurrence(1)
						})
						jsonPath('$.valueWithMax', byType {
							// results in verification of size of array (max 3)
							maxOccurrence(3)
						})
						jsonPath('$.valueWithMinMax', byType {
							// results in verification of size of array (min 1 & max 3)
							minOccurrence(1)
							maxOccurrence(3)
						})
						jsonPath('$.valueWithMinEmpty', byType {
							// results in verification of size of array (min 0)
							minOccurrence(0)
						})
						jsonPath('$.valueWithMaxEmpty', byType {
							// results in verification of size of array (max 0)
							maxOccurrence(0)
						})
						// will execute a method `assertThatValueIsANumber`
						jsonPath('$.duck', byCommand('assertThatValueIsANumber($it)'))
						jsonPath("\$.['key'].['complex.key']", byEquality())
						jsonPath('$.nullValue', byNull())
					}
					headers {
						contentType(applicationJson())
						header('Some-Header', $(c('someValue'), p(regex('[a-zA-Z]{9}'))))
					}
				}
			}
			//end::matchers[]
			MethodBodyBuilder builder = methodBuilder(contractDsl)
			BlockBuilder blockBuilder = new BlockBuilder(" ")
		when:
			builder.appendTo(blockBuilder)
			def test = blockBuilder.toString()
		then:
			test.contains('assertThat(parsedJson.read("' + rootElement + '.duck", String.class)).matches("[0-9]{3}")')
			test.contains('assertThat(parsedJson.read("' + rootElement + '.duck", Integer.class)).isEqualTo(123)')
			test.contains('assertThat(parsedJson.read("' + rootElement + '.alpha", String.class)).matches("[\\\\p{L}]*")')
			test.contains('assertThat(parsedJson.read("' + rootElement + '.alpha", String.class)).isEqualTo("abc")')
			test.contains('assertThat(parsedJson.read("' + rootElement + '.number", String.class)).matches("-?(\\\\d*\\\\.\\\\d+|\\\\d+)")')
			test.contains('assertThat(parsedJson.read("' + rootElement + '.positiveInteger", String.class)).matches("-?(\\\\d+)")')
			test.contains('assertThat(parsedJson.read("' + rootElement + '.negativeInteger", String.class)).matches("-?(\\\\d+)")')
			test.contains('assertThat(parsedJson.read("' + rootElement + '.positiveDecimalNumber", String.class)).matches("-?(\\\\d*\\\\.\\\\d+)")')
			test.contains('assertThat(parsedJson.read("' + rootElement + '.negativeDecimalNumber", String.class)).matches("-?(\\\\d*\\\\.\\\\d+)")')
			test.contains('assertThat(parsedJson.read("' + rootElement + '.aBoolean", String.class)).matches("(true|false)")')
			test.contains('assertThat(parsedJson.read("' + rootElement + '.date", String.class)).matches("(\\\\d\\\\d\\\\d\\\\d)-(0[1-9]|1[012])-(0[1-9]|[12][0-9]|3[01])")')
			test.contains('assertThat(parsedJson.read("' + rootElement + '.dateTime", String.class)).matches("([0-9]{4})-(1[0-2]|0[1-9])-(3[01]|0[1-9]|[12][0-9])T(2[0-3]|[01][0-9]):([0-5][0-9]):([0-5][0-9])")')
			test.contains('assertThat(parsedJson.read("' + rootElement + '.time", String.class)).matches("(2[0-3]|[01][0-9]):([0-5][0-9]):([0-5][0-9])")')
			test.contains('assertThat((Object) parsedJson.read("' + rootElement + '.valueWithTypeMatch")).isInstanceOf(java.lang.String.class)')
			test.contains('assertThat((Object) parsedJson.read("' + rootElement + '.valueWithMin")).isInstanceOf(java.util.List.class)')
			test.contains('assertThat((java.lang.Iterable) parsedJson.read("' + rootElement + '.valueWithMin", java.util.Collection.class)).as("' + rootElement + '.valueWithMin").hasSizeGreaterThanOrEqualTo(1)')
			test.contains('assertThat((Object) parsedJson.read("' + rootElement + '.valueWithMax")).isInstanceOf(java.util.List.class)')
			test.contains('assertThat((java.lang.Iterable) parsedJson.read("' + rootElement + '.valueWithMax", java.util.Collection.class)).as("' + rootElement + '.valueWithMax").hasSizeLessThanOrEqualTo(3)')
			test.contains('assertThat((Object) parsedJson.read("' + rootElement + '.valueWithMinMax")).isInstanceOf(java.util.List.class)')
			test.contains('assertThat((java.lang.Iterable) parsedJson.read("' + rootElement + '.valueWithMinMax", java.util.Collection.class)).as("' + rootElement + '.valueWithMinMax").hasSizeBetween(1, 3)')
			test.contains('assertThat((Object) parsedJson.read("' + rootElement + '.valueWithMinEmpty")).isInstanceOf(java.util.List.class)')
			test.contains('assertThat((java.lang.Iterable) parsedJson.read("' + rootElement + '.valueWithMinEmpty", java.util.Collection.class)).as("' + rootElement + '.valueWithMinEmpty").hasSizeGreaterThanOrEqualTo(0)')
			test.contains('assertThat((Object) parsedJson.read("' + rootElement + '.valueWithMaxEmpty")).isInstanceOf(java.util.List.class)')
			test.contains('assertThat((java.lang.Iterable) parsedJson.read("' + rootElement + '.valueWithMaxEmpty", java.util.Collection.class)).as("' + rootElement + '.valueWithMaxEmpty").hasSizeLessThanOrEqualTo(0)')
			test.contains('assertThatValueIsANumber(parsedJson.read("' + rootElement + '.duck")')
			test.contains('assertThat(parsedJson.read("' + rootElement + '''.['key'].['complex.key']", String.class)).isEqualTo("foo")''')
			test.contains('assertThat((Object) parsedJson.read("' + rootElement + '.nullValue")).isNull()')
			!test.contains('cursor')
		and:
			try {
				SyntaxChecker.tryToCompileWithoutCompileStatic(methodBuilderName, blockBuilder.toString())
			}
			catch (ClassFormatError classFormatError) {
				String output = outputCapture.toString()
				assert output.contains('error: cannot find symbol')
				assert output.contains('assertThatValueIsANumber(parsedJson.read("$.duck"));')
			}
		where:
<<<<<<< HEAD
			methodBuilderName                                             | methodBuilder                                                                               | rootElement
=======
			methodBuilderName                                             | methodBuilder                                                                                                            | rootElement
>>>>>>> 8bbe6945
			HttpSpockMethodRequestProcessingBodyBuilder.simpleName        | { Contract dsl -> new HttpSpockMethodRequestProcessingBodyBuilder(dsl, properties, generatedClassDataForMethod) }        | '\\$'
			MockMvcJUnitMethodBodyBuilder.simpleName                      | { Contract dsl -> new MockMvcJUnitMethodBodyBuilder(dsl, properties, generatedClassDataForMethod) }                      | '$'
			JaxRsClientSpockMethodRequestProcessingBodyBuilder.simpleName | { Contract dsl -> new JaxRsClientSpockMethodRequestProcessingBodyBuilder(dsl, properties, generatedClassDataForMethod) } | '\\$'
			JaxRsClientJUnitMethodBodyBuilder.simpleName                  | { Contract dsl -> new JaxRsClientJUnitMethodBodyBuilder(dsl, properties, generatedClassDataForMethod) }                  | '$'
			WebTestClientJUnitMethodBodyBuilder.simpleName                | { Contract dsl -> new WebTestClientJUnitMethodBodyBuilder(dsl, properties, generatedClassDataForMethod) }                | '$'
	}

	@Issue('#217')
	def 'should allow complex matchers for [#methodBuilderName]'() {
		given:
			Contract contractDsl = Contract.make {
				request {
					method 'GET'
					url 'person'
				}
				response {
					status OK()
					body([
							"firstName"   : 'Jane',
							"lastName"    : 'Doe',
							"isAlive"     : true,
							"address"     : [
									"postalCode": '98101',
							],
							"phoneNumbers": [
									[
											"type"  : 'home',
											"number": '999 999-9999',
									]
							],
							"gender"      : [
									"type": 'female',
							],
							"children"    : [
									[
											"firstName": 'Kid',
											"age"      : 55,
									]
							],
					])
					bodyMatchers {
						jsonPath('$.phoneNumbers', byType {
							minOccurrence(0)                // min occurrence of 1
							maxOccurrence(4)                // max occurrence of 3
						})
						jsonPath('$.phoneNumbers[*].number', byRegex("^[0-9]{3} [0-9]{3}-[0-9]{4}\$"))
						jsonPath('$..number', byRegex("^[0-9]{3} [0-9]{3}-[0-9]{4}\$"))
					}
					headers {
						contentType('application/json')
					}
				}
			}
			MethodBodyBuilder builder = methodBuilder(contractDsl)
			BlockBuilder blockBuilder = new BlockBuilder(" ")
		when:
			builder.appendTo(blockBuilder)
			def test = blockBuilder.toString()
		then:
			test.contains('assertThat((java.lang.Iterable) parsedJson.read("' + rootElement + '.phoneNumbers[*].number", java.util.Collection.class)).as("' + rootElement + '.phoneNumbers[*].number").allElementsMatch("^[0-9]{3} [0-9]{3}-[0-9]{4}' + rootElement + '")')
			test.contains('assertThat((java.lang.Iterable) parsedJson.read("' + rootElement + '..number", java.util.Collection.class)).as("' + rootElement + '..number").allElementsMatch("^[0-9]{3} [0-9]{3}-[0-9]{4}' + rootElement + '")')
			!test.contains('cursor')
		and:
			try {
				SyntaxChecker.tryToCompileWithoutCompileStatic(methodBuilderName, blockBuilder.toString())
<<<<<<< HEAD
			} catch (NoClassDefFoundError error) {
				// that's actually expected since we're creating an anonymous class
			}
		where:
			methodBuilderName                                             | methodBuilder                                                                               | rootElement
=======
			}
			catch (NoClassDefFoundError error) {
				// that's actually expected since we're creating an anonymous class
			}
		where:
			methodBuilderName                                             | methodBuilder                                                                                                            | rootElement
>>>>>>> 8bbe6945
			HttpSpockMethodRequestProcessingBodyBuilder.simpleName        | { Contract dsl -> new HttpSpockMethodRequestProcessingBodyBuilder(dsl, properties, generatedClassDataForMethod) }        | '\\$'
			MockMvcJUnitMethodBodyBuilder.simpleName                      | { Contract dsl -> new MockMvcJUnitMethodBodyBuilder(dsl, properties, generatedClassDataForMethod) }                      | '$'
			JaxRsClientSpockMethodRequestProcessingBodyBuilder.simpleName | { Contract dsl -> new JaxRsClientSpockMethodRequestProcessingBodyBuilder(dsl, properties, generatedClassDataForMethod) } | '\\$'
			JaxRsClientJUnitMethodBodyBuilder.simpleName                  | { Contract dsl -> new JaxRsClientJUnitMethodBodyBuilder(dsl, properties, generatedClassDataForMethod) }                  | '$'
			WebTestClientJUnitMethodBodyBuilder.simpleName                | { Contract dsl -> new WebTestClientJUnitMethodBodyBuilder(dsl, properties, generatedClassDataForMethod) }                | '$'
	}


	@Issue('#217')
	def 'should use the flattened assertions when jsonpath contains [*] for [#methodBuilderName]'() {
		given:
			Contract contractDsl = Contract.make {
				request {
					method 'GET'
					url 'person'
				}
				response {
					status OK()
					body([
							"phoneNumbers": [
									number: 'foo'
							]
					])
					bodyMatchers {
						jsonPath('$.phoneNumbers[*].number', byType {
							minOccurrence(0)
							maxOccurrence(4)
						})
						jsonPath('$.phoneNumbers[*].number', byType {
							minOccurrence(0)
						})
						jsonPath('$.phoneNumbers[*].number', byType {
							maxOccurrence(4)
						})
					}
				}
			}
			MethodBodyBuilder builder = methodBuilder(contractDsl)
			BlockBuilder blockBuilder = new BlockBuilder(" ")
		when:
			builder.appendTo(blockBuilder)
			def test = blockBuilder.toString()
		then:
			test.contains('assertThat((java.lang.Iterable) parsedJson.read("' + rootElement + '.phoneNumbers[*].number", java.util.Collection.class)).as("' + rootElement + '.phoneNumbers[*].number").hasFlattenedSizeBetween(0, 4)')
			test.contains('assertThat((java.lang.Iterable) parsedJson.read("' + rootElement + '.phoneNumbers[*].number", java.util.Collection.class)).as("' + rootElement + '.phoneNumbers[*].number").hasFlattenedSizeGreaterThanOrEqualTo(0)')
			test.contains('assertThat((java.lang.Iterable) parsedJson.read("' + rootElement + '.phoneNumbers[*].number", java.util.Collection.class)).as("' + rootElement + '.phoneNumbers[*].number").hasFlattenedSizeLessThanOrEqualTo(4)')
			!test.contains('cursor')
		and:
			try {
				SyntaxChecker.tryToCompileWithoutCompileStatic(methodBuilderName, blockBuilder.toString())
<<<<<<< HEAD
			} catch (NoClassDefFoundError error) {
				// that's actually expected since we're creating an anonymous class
			}
		where:
			methodBuilderName                                             | methodBuilder                                                                               | rootElement
=======
			}
			catch (NoClassDefFoundError error) {
				// that's actually expected since we're creating an anonymous class
			}
		where:
			methodBuilderName                                             | methodBuilder                                                                                                            | rootElement
>>>>>>> 8bbe6945
			HttpSpockMethodRequestProcessingBodyBuilder.simpleName        | { Contract dsl -> new HttpSpockMethodRequestProcessingBodyBuilder(dsl, properties, generatedClassDataForMethod) }        | '\\$'
			MockMvcJUnitMethodBodyBuilder.simpleName                      | { Contract dsl -> new MockMvcJUnitMethodBodyBuilder(dsl, properties, generatedClassDataForMethod) }                      | '$'
			JaxRsClientSpockMethodRequestProcessingBodyBuilder.simpleName | { Contract dsl -> new JaxRsClientSpockMethodRequestProcessingBodyBuilder(dsl, properties, generatedClassDataForMethod) } | '\\$'
			JaxRsClientJUnitMethodBodyBuilder.simpleName                  | { Contract dsl -> new JaxRsClientJUnitMethodBodyBuilder(dsl, properties, generatedClassDataForMethod) }                  | '$'
			WebTestClientJUnitMethodBodyBuilder.simpleName                | { Contract dsl -> new WebTestClientJUnitMethodBodyBuilder(dsl, properties, generatedClassDataForMethod) }                | '$'
	}

	@Issue('#217')
	def 'should allow matcher with command to execute [#methodBuilderName]'() {
		given:
			Contract contractDsl = Contract.make {
				request {
					method 'GET'
					url 'person'
				}
				response {
					status OK()
					body([
							"phoneNumbers": [
									number: 'foo'
							]
					])
					bodyMatchers {
						jsonPath('$.phoneNumbers[*].number', byCommand('foo($it)'))
					}
				}
			}
			MethodBodyBuilder builder = methodBuilder(contractDsl)
			BlockBuilder blockBuilder = new BlockBuilder(" ")
		when:
			builder.appendTo(blockBuilder)
			def test = blockBuilder.toString()
		then:
			test.contains('foo(parsedJson.read("' + rootElement + '.phoneNumbers[*].number")')
		where:
<<<<<<< HEAD
			methodBuilderName                                             | methodBuilder                                                                               | rootElement
=======
			methodBuilderName                                             | methodBuilder                                                                                                            | rootElement
>>>>>>> 8bbe6945
			HttpSpockMethodRequestProcessingBodyBuilder.simpleName        | { Contract dsl -> new HttpSpockMethodRequestProcessingBodyBuilder(dsl, properties, generatedClassDataForMethod) }        | '\\$'
			MockMvcJUnitMethodBodyBuilder.simpleName                      | { Contract dsl -> new MockMvcJUnitMethodBodyBuilder(dsl, properties, generatedClassDataForMethod) }                      | '$'
			JaxRsClientSpockMethodRequestProcessingBodyBuilder.simpleName | { Contract dsl -> new JaxRsClientSpockMethodRequestProcessingBodyBuilder(dsl, properties, generatedClassDataForMethod) } | '\\$'
			JaxRsClientJUnitMethodBodyBuilder.simpleName                  | { Contract dsl -> new JaxRsClientJUnitMethodBodyBuilder(dsl, properties, generatedClassDataForMethod) }                  | '$'
			WebTestClientJUnitMethodBodyBuilder.simpleName                | { Contract dsl -> new WebTestClientJUnitMethodBodyBuilder(dsl, properties, generatedClassDataForMethod) }                | '$'
	}

	@Issue('#217')
	def 'should throw an exception when command to execute references a non existing entry in the body [#methodBuilderName]'() {
		given:
			Contract contractDsl = Contract.make {
				request {
					method 'GET'
					url 'person'
				}
				response {
					status OK()
					body([
							"phoneNumbers": [
									number: 'foo'
							]
					])
					bodyMatchers {
						jsonPath('$.nonExistingPhoneNumbers[*].number', byCommand('foo($it)'))
					}
				}
			}
			MethodBodyBuilder builder = methodBuilder(contractDsl)
			BlockBuilder blockBuilder = new BlockBuilder(" ")
		when:
			builder.appendTo(blockBuilder)
		then:
			IllegalStateException e = thrown(IllegalStateException)
			e.message.contains('Entry for the provided JSON path <$.nonExistingPhoneNumbers[*].number> doesn\'t exist in the body')
		where:
<<<<<<< HEAD
			methodBuilderName                                             | methodBuilder                                                                               | rootElement
=======
			methodBuilderName                                             | methodBuilder                                                                                                            | rootElement
>>>>>>> 8bbe6945
			HttpSpockMethodRequestProcessingBodyBuilder.simpleName        | { Contract dsl -> new HttpSpockMethodRequestProcessingBodyBuilder(dsl, properties, generatedClassDataForMethod) }        | '\\$'
			MockMvcJUnitMethodBodyBuilder.simpleName                      | { Contract dsl -> new MockMvcJUnitMethodBodyBuilder(dsl, properties, generatedClassDataForMethod) }                      | '$'
			JaxRsClientSpockMethodRequestProcessingBodyBuilder.simpleName | { Contract dsl -> new JaxRsClientSpockMethodRequestProcessingBodyBuilder(dsl, properties, generatedClassDataForMethod) } | '\\$'
			JaxRsClientJUnitMethodBodyBuilder.simpleName                  | { Contract dsl -> new JaxRsClientJUnitMethodBodyBuilder(dsl, properties, generatedClassDataForMethod) }                  | '$'
			WebTestClientJUnitMethodBodyBuilder.simpleName                | { Contract dsl -> new WebTestClientJUnitMethodBodyBuilder(dsl, properties, generatedClassDataForMethod) }                | '$'
	}

	@Issue('#229')
	def 'should work for matchers and body with json array[#methodBuilderName]'() {
		given:
			Contract contractDsl = Contract.make {
				request {
					method 'GET'
					url '/api/v1/xxxx'
					body(12000)
				}
				response {
					status OK()
					body([[
								  [access_token: '123']
						  ]])
					headers {
						contentType(applicationJson())
					}
					bodyMatchers {
						jsonPath('''$[0][0].access_token''', byEquality())
					}
				}
			}
			MethodBodyBuilder builder = methodBuilder(contractDsl)
			BlockBuilder blockBuilder = new BlockBuilder(" ")
		and:
			builder.appendTo(blockBuilder)
			String test = blockBuilder.toString()
		when:
			SyntaxChecker.tryToCompile(methodBuilderName, test)
		then:
			test.contains('assertThat(parsedJson.read("' + rootElement + '[0][0].access_token", String.class)).isEqualTo("123")')
		where:
<<<<<<< HEAD
			methodBuilderName                                             | methodBuilder                                                                               | rootElement
=======
			methodBuilderName                                             | methodBuilder                                                                                                            | rootElement
>>>>>>> 8bbe6945
			HttpSpockMethodRequestProcessingBodyBuilder.simpleName        | { Contract dsl -> new HttpSpockMethodRequestProcessingBodyBuilder(dsl, properties, generatedClassDataForMethod) }        | '\\$'
			MockMvcJUnitMethodBodyBuilder.simpleName                      | { Contract dsl -> new MockMvcJUnitMethodBodyBuilder(dsl, properties, generatedClassDataForMethod) }                      | '$'
			JaxRsClientSpockMethodRequestProcessingBodyBuilder.simpleName | { Contract dsl -> new JaxRsClientSpockMethodRequestProcessingBodyBuilder(dsl, properties, generatedClassDataForMethod) } | '\\$'
			JaxRsClientJUnitMethodBodyBuilder.simpleName                  | { Contract dsl -> new JaxRsClientJUnitMethodBodyBuilder(dsl, properties, generatedClassDataForMethod) }                  | '$'
			WebTestClientJUnitMethodBodyBuilder.simpleName                | { Contract dsl -> new WebTestClientJUnitMethodBodyBuilder(dsl, properties, generatedClassDataForMethod) }                | '$'
	}

	@Issue('#391')
	def 'should work for matchers and body with multiline string for [#methodBuilderName]'() {
		given:
			Contract contractDsl = Contract.make {
				request {
					name 'ISSUE 391'
					method 'GET'
					urlPath '/item/factsheet?size=2&page=1'
					headers { header 'accept', 'application/...json' }
				}
				response {
					status OK()
					body('''
							{
								"items": [
									{
										"id": "35309",
										"title": "lorem ipsum"
									}
								]
							}
						''')
					bodyMatchers {
						jsonPath('$.items[*].id', byRegex(nonBlank()))
						jsonPath('$.items[*].title', byRegex(nonBlank()))
						jsonPath('$.items[*]', byType { occurrence(2) })
					}
					headers { header 'content-type', 'application/...json;charset=UTF-8' }
				}
			}
			MethodBodyBuilder builder = methodBuilder(contractDsl)
			BlockBuilder blockBuilder = new BlockBuilder(" ")
		and:
			builder.appendTo(blockBuilder)
			String test = blockBuilder.toString()
		when:
			SyntaxChecker.tryToCompile(methodBuilderName, test)
		then:
			!test.contains('''assertThatJson(parsedJson).array("['items']").isEmpty()''')
		where:
			methodBuilderName                                             | methodBuilder
			HttpSpockMethodRequestProcessingBodyBuilder.simpleName        | { Contract dsl -> new HttpSpockMethodRequestProcessingBodyBuilder(dsl, properties, generatedClassDataForMethod) }
			MockMvcJUnitMethodBodyBuilder.simpleName                      | { Contract dsl -> new MockMvcJUnitMethodBodyBuilder(dsl, properties, generatedClassDataForMethod) }
			JaxRsClientSpockMethodRequestProcessingBodyBuilder.simpleName | { Contract dsl -> new JaxRsClientSpockMethodRequestProcessingBodyBuilder(dsl, properties, generatedClassDataForMethod) }
			JaxRsClientJUnitMethodBodyBuilder.simpleName                  | { Contract dsl -> new JaxRsClientJUnitMethodBodyBuilder(dsl, properties, generatedClassDataForMethod) }
			WebTestClientJUnitMethodBodyBuilder.simpleName                | { Contract dsl -> new WebTestClientJUnitMethodBodyBuilder(dsl, properties, generatedClassDataForMethod) }
	}

	@Issue('#391')
	def 'should work for matchers and body with multiline string with map body for [#methodBuilderName]'() {
		given:
			Contract contractDsl = Contract.make {
				request {
					name "ISSUE 391"
					method 'GET'
					urlPath '/item/factsheet?size=2&page=1'
					headers { header 'accept', 'application/...json' }
				}
				response {
					status OK()
					body([
							"items": [
									"id"   : "35309",
									"title": "lorem ipsum"
							]
					])
					bodyMatchers {
						jsonPath('$.items[*].id', byRegex(nonBlank()))
						jsonPath('$.items[*].title', byRegex(nonBlank()))
						jsonPath('$.items[*]', byType { minOccurrence(2); maxOccurrence(2) })
					}
					headers { header 'content-type', 'application/...json;charset=UTF-8' }
				}
			}
			MethodBodyBuilder builder = methodBuilder(contractDsl)
			BlockBuilder blockBuilder = new BlockBuilder(" ")
		and:
			builder.appendTo(blockBuilder)
			String test = blockBuilder.toString()
		when:
			SyntaxChecker.tryToCompile(methodBuilderName, test)
		then:
			!test.contains('''assertThatJson(parsedJson).array("['items']").isEmpty()''')
		where:
			methodBuilderName                                             | methodBuilder
			HttpSpockMethodRequestProcessingBodyBuilder.simpleName        | { Contract dsl -> new HttpSpockMethodRequestProcessingBodyBuilder(dsl, properties, generatedClassDataForMethod) }
			MockMvcJUnitMethodBodyBuilder.simpleName                      | { Contract dsl -> new MockMvcJUnitMethodBodyBuilder(dsl, properties, generatedClassDataForMethod) }
			JaxRsClientSpockMethodRequestProcessingBodyBuilder.simpleName | { Contract dsl -> new JaxRsClientSpockMethodRequestProcessingBodyBuilder(dsl, properties, generatedClassDataForMethod) }
			JaxRsClientJUnitMethodBodyBuilder.simpleName                  | { Contract dsl -> new JaxRsClientJUnitMethodBodyBuilder(dsl, properties, generatedClassDataForMethod) }
			WebTestClientJUnitMethodBodyBuilder.simpleName                | { Contract dsl -> new WebTestClientJUnitMethodBodyBuilder(dsl, properties, generatedClassDataForMethod) }
	}

}<|MERGE_RESOLUTION|>--- conflicted
+++ resolved
@@ -37,12 +37,8 @@
 			assertJsonSize: true
 	)
 
-<<<<<<< HEAD
-	@Shared GeneratedClassDataForMethod generatedClassDataForMethod = new GeneratedClassDataForMethod(
-=======
 	@Shared
 	GeneratedClassDataForMethod generatedClassDataForMethod = new GeneratedClassDataForMethod(
->>>>>>> 8bbe6945
 			new SingleTestGenerator.GeneratedClassData("foo", "bar", new File(".").toPath()), "method")
 
 	@Issue('#185')
@@ -212,11 +208,7 @@
 				assert output.contains('assertThatValueIsANumber(parsedJson.read("$.duck"));')
 			}
 		where:
-<<<<<<< HEAD
-			methodBuilderName                                             | methodBuilder                                                                               | rootElement
-=======
 			methodBuilderName                                             | methodBuilder                                                                                                            | rootElement
->>>>>>> 8bbe6945
 			HttpSpockMethodRequestProcessingBodyBuilder.simpleName        | { Contract dsl -> new HttpSpockMethodRequestProcessingBodyBuilder(dsl, properties, generatedClassDataForMethod) }        | '\\$'
 			MockMvcJUnitMethodBodyBuilder.simpleName                      | { Contract dsl -> new MockMvcJUnitMethodBodyBuilder(dsl, properties, generatedClassDataForMethod) }                      | '$'
 			JaxRsClientSpockMethodRequestProcessingBodyBuilder.simpleName | { Contract dsl -> new JaxRsClientSpockMethodRequestProcessingBodyBuilder(dsl, properties, generatedClassDataForMethod) } | '\\$'
@@ -282,20 +274,12 @@
 		and:
 			try {
 				SyntaxChecker.tryToCompileWithoutCompileStatic(methodBuilderName, blockBuilder.toString())
-<<<<<<< HEAD
-			} catch (NoClassDefFoundError error) {
-				// that's actually expected since we're creating an anonymous class
-			}
-		where:
-			methodBuilderName                                             | methodBuilder                                                                               | rootElement
-=======
 			}
 			catch (NoClassDefFoundError error) {
 				// that's actually expected since we're creating an anonymous class
 			}
 		where:
 			methodBuilderName                                             | methodBuilder                                                                                                            | rootElement
->>>>>>> 8bbe6945
 			HttpSpockMethodRequestProcessingBodyBuilder.simpleName        | { Contract dsl -> new HttpSpockMethodRequestProcessingBodyBuilder(dsl, properties, generatedClassDataForMethod) }        | '\\$'
 			MockMvcJUnitMethodBodyBuilder.simpleName                      | { Contract dsl -> new MockMvcJUnitMethodBodyBuilder(dsl, properties, generatedClassDataForMethod) }                      | '$'
 			JaxRsClientSpockMethodRequestProcessingBodyBuilder.simpleName | { Contract dsl -> new JaxRsClientSpockMethodRequestProcessingBodyBuilder(dsl, properties, generatedClassDataForMethod) } | '\\$'
@@ -346,20 +330,12 @@
 		and:
 			try {
 				SyntaxChecker.tryToCompileWithoutCompileStatic(methodBuilderName, blockBuilder.toString())
-<<<<<<< HEAD
-			} catch (NoClassDefFoundError error) {
-				// that's actually expected since we're creating an anonymous class
-			}
-		where:
-			methodBuilderName                                             | methodBuilder                                                                               | rootElement
-=======
 			}
 			catch (NoClassDefFoundError error) {
 				// that's actually expected since we're creating an anonymous class
 			}
 		where:
 			methodBuilderName                                             | methodBuilder                                                                                                            | rootElement
->>>>>>> 8bbe6945
 			HttpSpockMethodRequestProcessingBodyBuilder.simpleName        | { Contract dsl -> new HttpSpockMethodRequestProcessingBodyBuilder(dsl, properties, generatedClassDataForMethod) }        | '\\$'
 			MockMvcJUnitMethodBodyBuilder.simpleName                      | { Contract dsl -> new MockMvcJUnitMethodBodyBuilder(dsl, properties, generatedClassDataForMethod) }                      | '$'
 			JaxRsClientSpockMethodRequestProcessingBodyBuilder.simpleName | { Contract dsl -> new JaxRsClientSpockMethodRequestProcessingBodyBuilder(dsl, properties, generatedClassDataForMethod) } | '\\$'
@@ -395,11 +371,7 @@
 		then:
 			test.contains('foo(parsedJson.read("' + rootElement + '.phoneNumbers[*].number")')
 		where:
-<<<<<<< HEAD
-			methodBuilderName                                             | methodBuilder                                                                               | rootElement
-=======
 			methodBuilderName                                             | methodBuilder                                                                                                            | rootElement
->>>>>>> 8bbe6945
 			HttpSpockMethodRequestProcessingBodyBuilder.simpleName        | { Contract dsl -> new HttpSpockMethodRequestProcessingBodyBuilder(dsl, properties, generatedClassDataForMethod) }        | '\\$'
 			MockMvcJUnitMethodBodyBuilder.simpleName                      | { Contract dsl -> new MockMvcJUnitMethodBodyBuilder(dsl, properties, generatedClassDataForMethod) }                      | '$'
 			JaxRsClientSpockMethodRequestProcessingBodyBuilder.simpleName | { Contract dsl -> new JaxRsClientSpockMethodRequestProcessingBodyBuilder(dsl, properties, generatedClassDataForMethod) } | '\\$'
@@ -435,11 +407,7 @@
 			IllegalStateException e = thrown(IllegalStateException)
 			e.message.contains('Entry for the provided JSON path <$.nonExistingPhoneNumbers[*].number> doesn\'t exist in the body')
 		where:
-<<<<<<< HEAD
-			methodBuilderName                                             | methodBuilder                                                                               | rootElement
-=======
 			methodBuilderName                                             | methodBuilder                                                                                                            | rootElement
->>>>>>> 8bbe6945
 			HttpSpockMethodRequestProcessingBodyBuilder.simpleName        | { Contract dsl -> new HttpSpockMethodRequestProcessingBodyBuilder(dsl, properties, generatedClassDataForMethod) }        | '\\$'
 			MockMvcJUnitMethodBodyBuilder.simpleName                      | { Contract dsl -> new MockMvcJUnitMethodBodyBuilder(dsl, properties, generatedClassDataForMethod) }                      | '$'
 			JaxRsClientSpockMethodRequestProcessingBodyBuilder.simpleName | { Contract dsl -> new JaxRsClientSpockMethodRequestProcessingBodyBuilder(dsl, properties, generatedClassDataForMethod) } | '\\$'
@@ -479,11 +447,7 @@
 		then:
 			test.contains('assertThat(parsedJson.read("' + rootElement + '[0][0].access_token", String.class)).isEqualTo("123")')
 		where:
-<<<<<<< HEAD
-			methodBuilderName                                             | methodBuilder                                                                               | rootElement
-=======
 			methodBuilderName                                             | methodBuilder                                                                                                            | rootElement
->>>>>>> 8bbe6945
 			HttpSpockMethodRequestProcessingBodyBuilder.simpleName        | { Contract dsl -> new HttpSpockMethodRequestProcessingBodyBuilder(dsl, properties, generatedClassDataForMethod) }        | '\\$'
 			MockMvcJUnitMethodBodyBuilder.simpleName                      | { Contract dsl -> new MockMvcJUnitMethodBodyBuilder(dsl, properties, generatedClassDataForMethod) }                      | '$'
 			JaxRsClientSpockMethodRequestProcessingBodyBuilder.simpleName | { Contract dsl -> new JaxRsClientSpockMethodRequestProcessingBodyBuilder(dsl, properties, generatedClassDataForMethod) } | '\\$'
