/*
 *  Copyright 2013-2017 the original author or authors.
 *
 *  Licensed under the Apache License, Version 2.0 (the "License");
 *  you may not use this file except in compliance with the License.
 *  You may obtain a copy of the License at
 *
 *       http://www.apache.org/licenses/LICENSE-2.0
 *
 *  Unless required by applicable law or agreed to in writing, software
 *  distributed under the License is distributed on an "AS IS" BASIS,
 *  WITHOUT WARRANTIES OR CONDITIONS OF ANY KIND, either express or implied.
 *  See the License for the specific language governing permissions and
 *  limitations under the License.
 */

package org.springframework.cloud.contract.verifier.builder

import org.springframework.cloud.contract.spec.Contract
import org.springframework.cloud.contract.verifier.config.ContractVerifierConfigProperties
import org.springframework.cloud.contract.verifier.dsl.WireMockStubVerifier
import org.springframework.cloud.contract.verifier.util.SyntaxChecker
import spock.lang.Issue
import spock.lang.Shared
import spock.lang.Specification

class MockMvcMethodBodyBuilderWithMatchersSpec extends Specification implements WireMockStubVerifier {

	@Shared ContractVerifierConfigProperties properties = new ContractVerifierConfigProperties(
			assertJsonSize: true
	)

	@Issue('#185')
	def "should allow to set dynamic values via stub / test matchers for [#methodBuilderName]"() {
		given:
		//tag::matchers[]
			Contract contractDsl = Contract.make {
				request {
					method 'GET'
					urlPath '/get'
					body([
							duck: 123,
							alpha: "abc",
							number: 123,
							aBoolean: true,
							date: "2017-01-01",
							dateTime: "2017-01-01T01:23:45",
							time: "01:02:34",
							valueWithoutAMatcher: "foo",
							valueWithTypeMatch: "string"
					])
					stubMatchers {
						jsonPath('$.duck', byRegex("[0-9]{3}"))
						jsonPath('$.duck', byEquality())
						jsonPath('$.alpha', byRegex(onlyAlphaUnicode()))
						jsonPath('$.alpha', byEquality())
						jsonPath('$.number', byRegex(number()))
						jsonPath('$.aBoolean', byRegex(anyBoolean()))
						jsonPath('$.date', byDate())
						jsonPath('$.dateTime', byTimestamp())
						jsonPath('$.time', byTime())
					}
					headers {
						contentType(applicationJson())
					}
				}
				response {
					status 200
					body([
							duck: 123,
							alpha: "abc",
							number: 123,
							aBoolean: true,
							date: "2017-01-01",
							dateTime: "2017-01-01T01:23:45",
							time: "01:02:34",
							valueWithoutAMatcher: "foo",
							valueWithTypeMatch: "string",
							valueWithMin: [
								1,2,3
							],
							valueWithMax: [
								1,2,3
							],
							valueWithMinMax: [
								1,2,3
							],
							valueWithMinEmpty: [],
							valueWithMaxEmpty: [],
					])
					testMatchers {
						// asserts the jsonpath value against manual regex
						jsonPath('$.duck', byRegex("[0-9]{3}"))
						// asserts the jsonpath value against the provided value
						jsonPath('$.duck', byEquality())
						// asserts the jsonpath value against some default regex
						jsonPath('$.alpha', byRegex(onlyAlphaUnicode()))
						jsonPath('$.alpha', byEquality())
						jsonPath('$.number', byRegex(number()))
						jsonPath('$.aBoolean', byRegex(anyBoolean()))
						// asserts vs inbuilt time related regex
						jsonPath('$.date', byDate())
						jsonPath('$.dateTime', byTimestamp())
						jsonPath('$.time', byTime())
						// asserts that the resulting type is the same as in response body
						jsonPath('$.valueWithTypeMatch', byType())
						jsonPath('$.valueWithMin', byType {
							// results in verification of size of array (min 1)
							minOccurrence(1)
						})
						jsonPath('$.valueWithMax', byType {
							// results in verification of size of array (max 3)
							maxOccurrence(3)
						})
						jsonPath('$.valueWithMinMax', byType {
							// results in verification of size of array (min 1 & max 3)
							minOccurrence(1)
							maxOccurrence(3)
						})
						jsonPath('$.valueWithMinEmpty', byType {
							// results in verification of size of array (min 0)
							minOccurrence(0)
						})
						jsonPath('$.valueWithMaxEmpty', byType {
							// results in verification of size of array (max 0)
							maxOccurrence(0)
						})
					}
					headers {
						contentType(applicationJson())
					}
				}
			}
			//end::matchers[]
			MethodBodyBuilder builder = methodBuilder(contractDsl)
			BlockBuilder blockBuilder = new BlockBuilder(" ")
		when:
			builder.appendTo(blockBuilder)
			def test = blockBuilder.toString()
		then:
			test.contains('assertThat(parsedJson.read("' + rootElement + '.duck", String.class)).matches("[0-9]{3}")')
			test.contains('assertThat(parsedJson.read("' + rootElement + '.duck", Integer.class)).isEqualTo(123)')
			test.contains('assertThat(parsedJson.read("' + rootElement + '.alpha", String.class)).matches("[\\\\p{L}]*")')
			test.contains('assertThat(parsedJson.read("' + rootElement + '.alpha", String.class)).isEqualTo("abc")')
			test.contains('assertThat(parsedJson.read("' + rootElement + '.number", String.class)).matches("-?\\\\d*(\\\\.\\\\d+)?")')
			test.contains('assertThat(parsedJson.read("' + rootElement + '.aBoolean", String.class)).matches("(true|false)")')
			test.contains('assertThat(parsedJson.read("' + rootElement + '.date", String.class)).matches("(\\\\d\\\\d\\\\d\\\\d)-(0[1-9]|1[012])-(0[1-9]|[12][0-9]|3[01])")')
			test.contains('assertThat(parsedJson.read("' + rootElement + '.dateTime", String.class)).matches("([0-9]{4})-(1[0-2]|0[1-9])-(3[01]|0[1-9]|[12][0-9])T(2[0-3]|[01][0-9]):([0-5][0-9]):([0-5][0-9])")')
			test.contains('assertThat(parsedJson.read("' + rootElement + '.time", String.class)).matches("(2[0-3]|[01][0-9]):([0-5][0-9]):([0-5][0-9])")')
			test.contains('assertThat((Object) parsedJson.read("' + rootElement + '.valueWithTypeMatch")).isInstanceOf(java.lang.String.class)')
			test.contains('assertThat((Object) parsedJson.read("' + rootElement + '.valueWithMin")).isInstanceOf(java.util.List.class)')
			test.contains('assertThat(parsedJson.read("' + rootElement + '.valueWithMin", java.util.Collection.class)).hasSizeGreaterThanOrEqualTo(1)')
			test.contains('assertThat((Object) parsedJson.read("' + rootElement + '.valueWithMax")).isInstanceOf(java.util.List.class)')
			test.contains('assertThat(parsedJson.read("' + rootElement + '.valueWithMax", java.util.Collection.class)).hasSizeLessThanOrEqualTo(3)')
			test.contains('assertThat((Object) parsedJson.read("' + rootElement + '.valueWithMinMax")).isInstanceOf(java.util.List.class)')
			test.contains('assertThat(parsedJson.read("' + rootElement + '.valueWithMinMax", java.util.Collection.class)).hasSizeBetween(1, 3)')
			test.contains('assertThat((Object) parsedJson.read("' + rootElement + '.valueWithMinEmpty")).isInstanceOf(java.util.List.class)')
			test.contains('assertThat(parsedJson.read("' + rootElement + '.valueWithMinEmpty", java.util.Collection.class)).hasSizeGreaterThanOrEqualTo(0)')
			test.contains('assertThat((Object) parsedJson.read("' + rootElement + '.valueWithMaxEmpty")).isInstanceOf(java.util.List.class)')
			test.contains('assertThat(parsedJson.read("' + rootElement + '.valueWithMaxEmpty", java.util.Collection.class)).hasSizeLessThanOrEqualTo(0)')
			!test.contains('cursor')
		and:
			SyntaxChecker.tryToCompileWithoutCompileStatic(methodBuilderName, blockBuilder.toString())
		where:
			methodBuilderName                                    | methodBuilder                                                                               | rootElement
			"MockMvcSpockMethodBuilder"                          | { Contract dsl -> new MockMvcSpockMethodRequestProcessingBodyBuilder(dsl, properties) }     | '\\$'
			"MockMvcJUnitMethodBuilder"                          | { Contract dsl -> new MockMvcJUnitMethodBodyBuilder(dsl, properties) }                      | '$'
			"JaxRsClientSpockMethodRequestProcessingBodyBuilder" | { Contract dsl -> new JaxRsClientSpockMethodRequestProcessingBodyBuilder(dsl, properties) } | '\\$'
			"JaxRsClientJUnitMethodBodyBuilder"                  | { Contract dsl -> new JaxRsClientJUnitMethodBodyBuilder(dsl, properties) }                  | '$'
	}

	@Issue('#217')
	def "should allow complex matchers for [#methodBuilderName]"() {
		given:
			Contract contractDsl = Contract.make {
				request {
					method 'GET'
					url 'person'
				}
				response {
					status 200
					body([
							"firstName": "Jane",
							"lastName": "Doe",
							"isAlive": true,
							"address": [
									"postalCode": "98101",
							],
							"phoneNumbers": [
									[
											"type": "home",
											"number": "999 999-9999",
									]
							],
							"gender": [
									"type": "female",
							],
							"children": [
									[
											"firstName": "Kid",
											"age": 55,
									]
							],
					])
					testMatchers {
						jsonPath('$.phoneNumbers', byType {
							minOccurrence(0)				// min occurrence of 1
							maxOccurrence(4)				// max occurrence of 3
						})
						jsonPath('$.phoneNumbers[*].number', byRegex("^[0-9]{3} [0-9]{3}-[0-9]{4}\$"))
						jsonPath('$..number', byRegex("^[0-9]{3} [0-9]{3}-[0-9]{4}\$"))
					}

					headers {
						contentType('application/json')
					}
				}
			}
			MethodBodyBuilder builder = methodBuilder(contractDsl)
			BlockBuilder blockBuilder = new BlockBuilder(" ")
		when:
			builder.appendTo(blockBuilder)
			def test = blockBuilder.toString()
		then:
<<<<<<< HEAD
			test.contains('assertThat(parsedJson.read("' + rootElement + '.phoneNumbers[*].number", java.util.Collection.class)).allElementsMatch("^[0-9]{3} [0-9]{3}-[0-9]{4}' + rootElement + '")')
=======
			test.contains('assertThat(parsedJson.read("' + rootElement + '.phoneNumbers[*].number", java.util.Collection.class)).as("All elements match regex").are(')
			test.contains('new org.assertj.core.api.Condition<Object>() {')
			test.contains('@Override public boolean matches(Object o) {')
			test.contains('return ((String)o).matches("^[0-9]{3} [0-9]{3}-[0-9]{4}' + rootElement + '")')
			test.contains('assertThat(parsedJson.read("' + rootElement + '..number", java.util.Collection.class)).as("All elements match regex").are(')
>>>>>>> 57633065
			!test.contains('cursor')
		and:
			try {
				SyntaxChecker.tryToCompileWithoutCompileStatic(methodBuilderName, blockBuilder.toString())
			} catch(NoClassDefFoundError error) {
				// that's actually expected since we're creating an anonymous class
			}
		where:
			methodBuilderName                                    | methodBuilder                                                                               | rootElement
			"MockMvcSpockMethodBuilder"                          | { Contract dsl -> new MockMvcSpockMethodRequestProcessingBodyBuilder(dsl, properties) }     | '\\$'
			"MockMvcJUnitMethodBuilder"                          | { Contract dsl -> new MockMvcJUnitMethodBodyBuilder(dsl, properties) }                      | '$'
			"JaxRsClientSpockMethodRequestProcessingBodyBuilder" | { Contract dsl -> new JaxRsClientSpockMethodRequestProcessingBodyBuilder(dsl, properties) } | '\\$'
			"JaxRsClientJUnitMethodBodyBuilder"                  | { Contract dsl -> new JaxRsClientJUnitMethodBodyBuilder(dsl, properties) }                  | '$'
	}


	@Issue('#217')
	def "should use the flattened assertions when jsonpath contains [*] for [#methodBuilderName]"() {
		given:
		Contract contractDsl = Contract.make {
			request {
				method 'GET'
				url 'person'
			}
			response {
				status 200
				body([
						"phoneNumbers": [
								number: "foo"
						]
				])
				testMatchers {
					jsonPath('$.phoneNumbers[*].number', byType {
						minOccurrence(0)
						maxOccurrence(4)
					})
					jsonPath('$.phoneNumbers[*].number', byType {
						minOccurrence(0)
					})
					jsonPath('$.phoneNumbers[*].number', byType {
						maxOccurrence(4)
					})
				}
			}
		}
			MethodBodyBuilder builder = methodBuilder(contractDsl)
			BlockBuilder blockBuilder = new BlockBuilder(" ")
		when:
			builder.appendTo(blockBuilder)
			def test = blockBuilder.toString()
		then:
			test.contains('assertThat(parsedJson.read("' + rootElement + '.phoneNumbers[*].number", java.util.Collection.class)).hasFlattenedSizeBetween(0, 4)')
			test.contains('assertThat(parsedJson.read("' + rootElement + '.phoneNumbers[*].number", java.util.Collection.class)).hasFlattenedSizeGreaterThanOrEqualTo(0)')
			test.contains('assertThat(parsedJson.read("' + rootElement + '.phoneNumbers[*].number", java.util.Collection.class)).hasFlattenedSizeLessThanOrEqualTo(4)')
			!test.contains('cursor')
		and:
			try {
				SyntaxChecker.tryToCompileWithoutCompileStatic(methodBuilderName, blockBuilder.toString())
			} catch(NoClassDefFoundError error) {
				// that's actually expected since we're creating an anonymous class
			}
		where:
			methodBuilderName                                    | methodBuilder                                                                               | rootElement
			"MockMvcSpockMethodBuilder"                          | { Contract dsl -> new MockMvcSpockMethodRequestProcessingBodyBuilder(dsl, properties) }     | '\\$'
			"MockMvcJUnitMethodBuilder"                          | { Contract dsl -> new MockMvcJUnitMethodBodyBuilder(dsl, properties) }                      | '$'
			"JaxRsClientSpockMethodRequestProcessingBodyBuilder" | { Contract dsl -> new JaxRsClientSpockMethodRequestProcessingBodyBuilder(dsl, properties) } | '\\$'
			"JaxRsClientJUnitMethodBodyBuilder"                  | { Contract dsl -> new JaxRsClientJUnitMethodBodyBuilder(dsl, properties) }                  | '$'
	}

}<|MERGE_RESOLUTION|>--- conflicted
+++ resolved
@@ -222,15 +222,8 @@
 			builder.appendTo(blockBuilder)
 			def test = blockBuilder.toString()
 		then:
-<<<<<<< HEAD
 			test.contains('assertThat(parsedJson.read("' + rootElement + '.phoneNumbers[*].number", java.util.Collection.class)).allElementsMatch("^[0-9]{3} [0-9]{3}-[0-9]{4}' + rootElement + '")')
-=======
-			test.contains('assertThat(parsedJson.read("' + rootElement + '.phoneNumbers[*].number", java.util.Collection.class)).as("All elements match regex").are(')
-			test.contains('new org.assertj.core.api.Condition<Object>() {')
-			test.contains('@Override public boolean matches(Object o) {')
-			test.contains('return ((String)o).matches("^[0-9]{3} [0-9]{3}-[0-9]{4}' + rootElement + '")')
-			test.contains('assertThat(parsedJson.read("' + rootElement + '..number", java.util.Collection.class)).as("All elements match regex").are(')
->>>>>>> 57633065
+			test.contains('assertThat(parsedJson.read("' + rootElement + '..number", java.util.Collection.class)).allElementsMatch("^[0-9]{3} [0-9]{3}-[0-9]{4}' + rootElement + '")')
 			!test.contains('cursor')
 		and:
 			try {
