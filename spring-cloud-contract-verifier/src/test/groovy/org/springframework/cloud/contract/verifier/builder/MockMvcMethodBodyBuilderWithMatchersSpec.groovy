/*
 *  Copyright 2013-2017 the original author or authors.
 *
 *  Licensed under the Apache License, Version 2.0 (the "License");
 *  you may not use this file except in compliance with the License.
 *  You may obtain a copy of the License at
 *
 *       http://www.apache.org/licenses/LICENSE-2.0
 *
 *  Unless required by applicable law or agreed to in writing, software
 *  distributed under the License is distributed on an "AS IS" BASIS,
 *  WITHOUT WARRANTIES OR CONDITIONS OF ANY KIND, either express or implied.
 *  See the License for the specific language governing permissions and
 *  limitations under the License.
 */

package org.springframework.cloud.contract.verifier.builder

import org.junit.Rule
import org.springframework.boot.test.rule.OutputCapture
import org.springframework.cloud.contract.spec.Contract
import org.springframework.cloud.contract.verifier.config.ContractVerifierConfigProperties
import org.springframework.cloud.contract.verifier.dsl.WireMockStubVerifier
import org.springframework.cloud.contract.verifier.util.SyntaxChecker
import spock.lang.Issue
import spock.lang.Shared
import spock.lang.Specification

class MockMvcMethodBodyBuilderWithMatchersSpec extends Specification implements WireMockStubVerifier {

	@Rule OutputCapture outputCapture = new OutputCapture()

	@Shared ContractVerifierConfigProperties properties = new ContractVerifierConfigProperties(
			assertJsonSize: true
	)

	@Issue('#185')
	def "should allow to set dynamic values via stub / test matchers for [#methodBuilderName]"() {
		given:
		//tag::matchers[]
			Contract contractDsl = Contract.make {
				request {
					method 'GET'
					urlPath '/get'
					body([
							duck: 123,
							alpha: "abc",
							number: 123,
							aBoolean: true,
							date: "2017-01-01",
							dateTime: "2017-01-01T01:23:45",
							time: "01:02:34",
							valueWithoutAMatcher: "foo",
							valueWithTypeMatch: "string"
					])
					stubMatchers {
						jsonPath('$.duck', byRegex("[0-9]{3}"))
						jsonPath('$.duck', byEquality())
						jsonPath('$.alpha', byRegex(onlyAlphaUnicode()))
						jsonPath('$.alpha', byEquality())
						jsonPath('$.number', byRegex(number()))
						jsonPath('$.aBoolean', byRegex(anyBoolean()))
						jsonPath('$.date', byDate())
						jsonPath('$.dateTime', byTimestamp())
						jsonPath('$.time', byTime())
					}
					headers {
						contentType(applicationJson())
					}
				}
				response {
					status 200
					body([
							duck: 123,
							alpha: "abc",
							number: 123,
							aBoolean: true,
							date: "2017-01-01",
							dateTime: "2017-01-01T01:23:45",
							time: "01:02:34",
							valueWithoutAMatcher: "foo",
							valueWithTypeMatch: "string",
							valueWithMin: [
								1,2,3
							],
							valueWithMax: [
								1,2,3
							],
							valueWithMinMax: [
								1,2,3
							],
							valueWithMinEmpty: [],
							valueWithMaxEmpty: [],
					])
					testMatchers {
						// asserts the jsonpath value against manual regex
						jsonPath('$.duck', byRegex("[0-9]{3}"))
						// asserts the jsonpath value against the provided value
						jsonPath('$.duck', byEquality())
						// asserts the jsonpath value against some default regex
						jsonPath('$.alpha', byRegex(onlyAlphaUnicode()))
						jsonPath('$.alpha', byEquality())
						jsonPath('$.number', byRegex(number()))
						jsonPath('$.aBoolean', byRegex(anyBoolean()))
						// asserts vs inbuilt time related regex
						jsonPath('$.date', byDate())
						jsonPath('$.dateTime', byTimestamp())
						jsonPath('$.time', byTime())
						// asserts that the resulting type is the same as in response body
						jsonPath('$.valueWithTypeMatch', byType())
						jsonPath('$.valueWithMin', byType {
							// results in verification of size of array (min 1)
							minOccurrence(1)
						})
						jsonPath('$.valueWithMax', byType {
							// results in verification of size of array (max 3)
							maxOccurrence(3)
						})
						jsonPath('$.valueWithMinMax', byType {
							// results in verification of size of array (min 1 & max 3)
							minOccurrence(1)
							maxOccurrence(3)
						})
						jsonPath('$.valueWithMinEmpty', byType {
							// results in verification of size of array (min 0)
							minOccurrence(0)
						})
						jsonPath('$.valueWithMaxEmpty', byType {
							// results in verification of size of array (max 0)
							maxOccurrence(0)
						})
						// will execute a method `assertThatValueIsANumber`
						jsonPath('$.duck', byCommand('assertThatValueIsANumber($it)'))
					}
					headers {
						contentType(applicationJson())
					}
				}
			}
			//end::matchers[]
			MethodBodyBuilder builder = methodBuilder(contractDsl)
			BlockBuilder blockBuilder = new BlockBuilder(" ")
		when:
			builder.appendTo(blockBuilder)
			def test = blockBuilder.toString()
		then:
			test.contains('assertThat(parsedJson.read("' + rootElement + '.duck", String.class)).matches("[0-9]{3}")')
			test.contains('assertThat(parsedJson.read("' + rootElement + '.duck", Integer.class)).isEqualTo(123)')
			test.contains('assertThat(parsedJson.read("' + rootElement + '.alpha", String.class)).matches("[\\\\p{L}]*")')
			test.contains('assertThat(parsedJson.read("' + rootElement + '.alpha", String.class)).isEqualTo("abc")')
			test.contains('assertThat(parsedJson.read("' + rootElement + '.number", String.class)).matches("-?\\\\d*(\\\\.\\\\d+)?")')
			test.contains('assertThat(parsedJson.read("' + rootElement + '.aBoolean", String.class)).matches("(true|false)")')
			test.contains('assertThat(parsedJson.read("' + rootElement + '.date", String.class)).matches("(\\\\d\\\\d\\\\d\\\\d)-(0[1-9]|1[012])-(0[1-9]|[12][0-9]|3[01])")')
			test.contains('assertThat(parsedJson.read("' + rootElement + '.dateTime", String.class)).matches("([0-9]{4})-(1[0-2]|0[1-9])-(3[01]|0[1-9]|[12][0-9])T(2[0-3]|[01][0-9]):([0-5][0-9]):([0-5][0-9])")')
			test.contains('assertThat(parsedJson.read("' + rootElement + '.time", String.class)).matches("(2[0-3]|[01][0-9]):([0-5][0-9]):([0-5][0-9])")')
			test.contains('assertThat((Object) parsedJson.read("' + rootElement + '.valueWithTypeMatch")).isInstanceOf(java.lang.String.class)')
			test.contains('assertThat((Object) parsedJson.read("' + rootElement + '.valueWithMin")).isInstanceOf(java.util.List.class)')
			test.contains('assertThat(parsedJson.read("' + rootElement + '.valueWithMin", java.util.Collection.class)).hasSizeGreaterThanOrEqualTo(1)')
			test.contains('assertThat((Object) parsedJson.read("' + rootElement + '.valueWithMax")).isInstanceOf(java.util.List.class)')
			test.contains('assertThat(parsedJson.read("' + rootElement + '.valueWithMax", java.util.Collection.class)).hasSizeLessThanOrEqualTo(3)')
			test.contains('assertThat((Object) parsedJson.read("' + rootElement + '.valueWithMinMax")).isInstanceOf(java.util.List.class)')
			test.contains('assertThat(parsedJson.read("' + rootElement + '.valueWithMinMax", java.util.Collection.class)).hasSizeBetween(1, 3)')
			test.contains('assertThat((Object) parsedJson.read("' + rootElement + '.valueWithMinEmpty")).isInstanceOf(java.util.List.class)')
			test.contains('assertThat(parsedJson.read("' + rootElement + '.valueWithMinEmpty", java.util.Collection.class)).hasSizeGreaterThanOrEqualTo(0)')
			test.contains('assertThat((Object) parsedJson.read("' + rootElement + '.valueWithMaxEmpty")).isInstanceOf(java.util.List.class)')
<<<<<<< HEAD
			test.contains('assertThat(parsedJson.read("' + rootElement + '.valueWithMaxEmpty", java.util.Collection.class)).hasSizeLessThanOrEqualTo(0)')
=======
			test.contains('assertThat(parsedJson.read("' + rootElement + '.valueWithMaxEmpty", java.util.Collection.class).size()).isLessThanOrEqualTo(0)')
			test.contains('assertThatValueIsANumber(parsedJson.read("' + rootElement + '.duck")')
>>>>>>> 270907fb
			!test.contains('cursor')
		and:
			try {
				SyntaxChecker.tryToCompileWithoutCompileStatic(methodBuilderName, blockBuilder.toString())
			} catch (ClassFormatError classFormatError) {
				String output = outputCapture.toString()
				output.contains('error: cannot find symbol')
				output.contains('assertThatValueIsANumber(parsedJson.read("$.duck"));')
			}
		where:
			methodBuilderName                                    | methodBuilder                                                                               | rootElement
			"MockMvcSpockMethodBuilder"                          | { Contract dsl -> new MockMvcSpockMethodRequestProcessingBodyBuilder(dsl, properties) }     | '\\$'
			"MockMvcJUnitMethodBuilder"                          | { Contract dsl -> new MockMvcJUnitMethodBodyBuilder(dsl, properties) }                      | '$'
			"JaxRsClientSpockMethodRequestProcessingBodyBuilder" | { Contract dsl -> new JaxRsClientSpockMethodRequestProcessingBodyBuilder(dsl, properties) } | '\\$'
			"JaxRsClientJUnitMethodBodyBuilder"                  | { Contract dsl -> new JaxRsClientJUnitMethodBodyBuilder(dsl, properties) }                  | '$'
	}

	@Issue('#217')
	def "should allow complex matchers for [#methodBuilderName]"() {
		given:
			Contract contractDsl = Contract.make {
				request {
					method 'GET'
					url 'person'
				}
				response {
					status 200
					body([
							"firstName": "Jane",
							"lastName": "Doe",
							"isAlive": true,
							"address": [
									"postalCode": "98101",
							],
							"phoneNumbers": [
									[
											"type": "home",
											"number": "999 999-9999",
									]
							],
							"gender": [
									"type": "female",
							],
							"children": [
									[
											"firstName": "Kid",
											"age": 55,
									]
							],
					])
					testMatchers {
						jsonPath('$.phoneNumbers', byType {
							minOccurrence(0)				// min occurrence of 1
							maxOccurrence(4)				// max occurrence of 3
						})
						jsonPath('$.phoneNumbers[*].number', byRegex("^[0-9]{3} [0-9]{3}-[0-9]{4}\$"))
						jsonPath('$..number', byRegex("^[0-9]{3} [0-9]{3}-[0-9]{4}\$"))
					}

					headers {
						contentType('application/json')
					}
				}
			}
			MethodBodyBuilder builder = methodBuilder(contractDsl)
			BlockBuilder blockBuilder = new BlockBuilder(" ")
		when:
			builder.appendTo(blockBuilder)
			def test = blockBuilder.toString()
		then:
			test.contains('assertThat(parsedJson.read("' + rootElement + '.phoneNumbers[*].number", java.util.Collection.class)).allElementsMatch("^[0-9]{3} [0-9]{3}-[0-9]{4}' + rootElement + '")')
			test.contains('assertThat(parsedJson.read("' + rootElement + '..number", java.util.Collection.class)).allElementsMatch("^[0-9]{3} [0-9]{3}-[0-9]{4}' + rootElement + '")')
			!test.contains('cursor')
		and:
			try {
				SyntaxChecker.tryToCompileWithoutCompileStatic(methodBuilderName, blockBuilder.toString())
			} catch(NoClassDefFoundError error) {
				// that's actually expected since we're creating an anonymous class
			}
		where:
			methodBuilderName                                    | methodBuilder                                                                               | rootElement
			"MockMvcSpockMethodBuilder"                          | { Contract dsl -> new MockMvcSpockMethodRequestProcessingBodyBuilder(dsl, properties) }     | '\\$'
			"MockMvcJUnitMethodBuilder"                          | { Contract dsl -> new MockMvcJUnitMethodBodyBuilder(dsl, properties) }                      | '$'
			"JaxRsClientSpockMethodRequestProcessingBodyBuilder" | { Contract dsl -> new JaxRsClientSpockMethodRequestProcessingBodyBuilder(dsl, properties) } | '\\$'
			"JaxRsClientJUnitMethodBodyBuilder"                  | { Contract dsl -> new JaxRsClientJUnitMethodBodyBuilder(dsl, properties) }                  | '$'
	}


	@Issue('#217')
	def "should use the flattened assertions when jsonpath contains [*] for [#methodBuilderName]"() {
		given:
		Contract contractDsl = Contract.make {
			request {
				method 'GET'
				url 'person'
			}
			response {
				status 200
				body([
						"phoneNumbers": [
								number: "foo"
						]
				])
				testMatchers {
					jsonPath('$.phoneNumbers[*].number', byType {
						minOccurrence(0)
						maxOccurrence(4)
					})
					jsonPath('$.phoneNumbers[*].number', byType {
						minOccurrence(0)
					})
					jsonPath('$.phoneNumbers[*].number', byType {
						maxOccurrence(4)
					})
				}
			}
		}
			MethodBodyBuilder builder = methodBuilder(contractDsl)
			BlockBuilder blockBuilder = new BlockBuilder(" ")
		when:
			builder.appendTo(blockBuilder)
			def test = blockBuilder.toString()
		then:
			test.contains('assertThat(parsedJson.read("' + rootElement + '.phoneNumbers[*].number", java.util.Collection.class)).hasFlattenedSizeBetween(0, 4)')
			test.contains('assertThat(parsedJson.read("' + rootElement + '.phoneNumbers[*].number", java.util.Collection.class)).hasFlattenedSizeGreaterThanOrEqualTo(0)')
			test.contains('assertThat(parsedJson.read("' + rootElement + '.phoneNumbers[*].number", java.util.Collection.class)).hasFlattenedSizeLessThanOrEqualTo(4)')
			!test.contains('cursor')
		and:
			try {
				SyntaxChecker.tryToCompileWithoutCompileStatic(methodBuilderName, blockBuilder.toString())
			} catch(NoClassDefFoundError error) {
				// that's actually expected since we're creating an anonymous class
			}
		where:
			methodBuilderName                                    | methodBuilder                                                                               | rootElement
			"MockMvcSpockMethodBuilder"                          | { Contract dsl -> new MockMvcSpockMethodRequestProcessingBodyBuilder(dsl, properties) }     | '\\$'
			"MockMvcJUnitMethodBuilder"                          | { Contract dsl -> new MockMvcJUnitMethodBodyBuilder(dsl, properties) }                      | '$'
			"JaxRsClientSpockMethodRequestProcessingBodyBuilder" | { Contract dsl -> new JaxRsClientSpockMethodRequestProcessingBodyBuilder(dsl, properties) } | '\\$'
			"JaxRsClientJUnitMethodBodyBuilder"                  | { Contract dsl -> new JaxRsClientJUnitMethodBodyBuilder(dsl, properties) }                  | '$'
	}

	@Issue('#217')
	def "should allow matcher with command to execute [#methodBuilderName]"() {
		given:
			Contract contractDsl = Contract.make {
				request {
					method 'GET'
					url 'person'
				}
				response {
					status 200
					body([
							"phoneNumbers": [
							        number: "foo"
							]
					])
					testMatchers {
						jsonPath('$.phoneNumbers[*].number', byCommand('foo($it)'))
					}
				}
			}
			MethodBodyBuilder builder = methodBuilder(contractDsl)
			BlockBuilder blockBuilder = new BlockBuilder(" ")
		when:
			builder.appendTo(blockBuilder)
			def test = blockBuilder.toString()
		then:
			test.contains('foo(parsedJson.read("' + rootElement + '.phoneNumbers[*].number")')
		where:
			methodBuilderName                                    | methodBuilder                                                                               | rootElement
			"MockMvcSpockMethodBuilder"                          | { Contract dsl -> new MockMvcSpockMethodRequestProcessingBodyBuilder(dsl, properties) }     | '\\$'
			"MockMvcJUnitMethodBuilder"                          | { Contract dsl -> new MockMvcJUnitMethodBodyBuilder(dsl, properties) }                      | '$'
			"JaxRsClientSpockMethodRequestProcessingBodyBuilder" | { Contract dsl -> new JaxRsClientSpockMethodRequestProcessingBodyBuilder(dsl, properties) } | '\\$'
			"JaxRsClientJUnitMethodBodyBuilder"                  | { Contract dsl -> new JaxRsClientJUnitMethodBodyBuilder(dsl, properties) }                  | '$'
	}

	@Issue('#217')
	def "should throw an exception when command to execute references a non existing entry in the body [#methodBuilderName]"() {
		given:
			Contract contractDsl = Contract.make {
				request {
					method 'GET'
					url 'person'
				}
				response {
					status 200
					body([
							"phoneNumbers": [
							        number: "foo"
							]
					])
					testMatchers {
						jsonPath('$.nonExistingPhoneNumbers[*].number', byCommand('foo($it)'))
					}
				}
			}
			MethodBodyBuilder builder = methodBuilder(contractDsl)
			BlockBuilder blockBuilder = new BlockBuilder(" ")
		when:
			builder.appendTo(blockBuilder)
		then:
			IllegalStateException e = thrown(IllegalStateException)
			e.message.contains("Entry for the provided JSON path [\$.nonExistingPhoneNumbers[*].number] doesn't exist in the body")
		where:
			methodBuilderName                                    | methodBuilder                                                                               | rootElement
			"MockMvcSpockMethodBuilder"                          | { Contract dsl -> new MockMvcSpockMethodRequestProcessingBodyBuilder(dsl, properties) }     | '\\$'
			"MockMvcJUnitMethodBuilder"                          | { Contract dsl -> new MockMvcJUnitMethodBodyBuilder(dsl, properties) }                      | '$'
			"JaxRsClientSpockMethodRequestProcessingBodyBuilder" | { Contract dsl -> new JaxRsClientSpockMethodRequestProcessingBodyBuilder(dsl, properties) } | '\\$'
			"JaxRsClientJUnitMethodBodyBuilder"                  | { Contract dsl -> new JaxRsClientJUnitMethodBodyBuilder(dsl, properties) }                  | '$'
	}

}<|MERGE_RESOLUTION|>--- conflicted
+++ resolved
@@ -163,12 +163,8 @@
 			test.contains('assertThat((Object) parsedJson.read("' + rootElement + '.valueWithMinEmpty")).isInstanceOf(java.util.List.class)')
 			test.contains('assertThat(parsedJson.read("' + rootElement + '.valueWithMinEmpty", java.util.Collection.class)).hasSizeGreaterThanOrEqualTo(0)')
 			test.contains('assertThat((Object) parsedJson.read("' + rootElement + '.valueWithMaxEmpty")).isInstanceOf(java.util.List.class)')
-<<<<<<< HEAD
 			test.contains('assertThat(parsedJson.read("' + rootElement + '.valueWithMaxEmpty", java.util.Collection.class)).hasSizeLessThanOrEqualTo(0)')
-=======
-			test.contains('assertThat(parsedJson.read("' + rootElement + '.valueWithMaxEmpty", java.util.Collection.class).size()).isLessThanOrEqualTo(0)')
 			test.contains('assertThatValueIsANumber(parsedJson.read("' + rootElement + '.duck")')
->>>>>>> 270907fb
 			!test.contains('cursor')
 		and:
 			try {
@@ -227,7 +223,6 @@
 						jsonPath('$.phoneNumbers[*].number', byRegex("^[0-9]{3} [0-9]{3}-[0-9]{4}\$"))
 						jsonPath('$..number', byRegex("^[0-9]{3} [0-9]{3}-[0-9]{4}\$"))
 					}
-
 					headers {
 						contentType('application/json')
 					}
