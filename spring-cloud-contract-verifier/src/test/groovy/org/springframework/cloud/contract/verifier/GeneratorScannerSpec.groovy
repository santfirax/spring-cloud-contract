--- conflicted
+++ resolved
@@ -1,9 +1,5 @@
 /*
-<<<<<<< HEAD
- *  Copyright 2013-2019 the original author or authors.
-=======
  * Copyright 2013-2019 the original author or authors.
->>>>>>> 8bbe6945
  *
  * Licensed under the Apache License, Version 2.0 (the "License");
  * you may not use this file except in compliance with the License.
@@ -52,15 +48,9 @@
 		when:
 			testGenerator.generateTestClasses("org.springframework.cloud.contract.verifier")
 		then:
-<<<<<<< HEAD
-			1 * classGenerator.buildClass(_, _, _, { SingleTestGenerator.GeneratedClassData it -> it.className == 'exceptionsSpec' && it.classPackage == 'org.springframework.cloud.contract.verifier'} ) >> "spec"
-			1 * classGenerator.buildClass(_, _, _, { SingleTestGenerator.GeneratedClassData it -> it.className == 'exceptionsSpec' && it.classPackage == 'org.springframework.cloud.contract.verifier.v1'} ) >> "spec1"
-			1 * classGenerator.buildClass(_, _, _, { SingleTestGenerator.GeneratedClassData it -> it.className == 'exceptionsSpec' && it.classPackage == 'org.springframework.cloud.contract.verifier.v2'} ) >> "spec2"
-=======
 			1 * classGenerator.buildClass(_, _, _, { SingleTestGenerator.GeneratedClassData it -> it.className == 'exceptionsSpec' && it.classPackage == 'org.springframework.cloud.contract.verifier' }) >> "spec"
 			1 * classGenerator.buildClass(_, _, _, { SingleTestGenerator.GeneratedClassData it -> it.className == 'exceptionsSpec' && it.classPackage == 'org.springframework.cloud.contract.verifier.v1' }) >> "spec1"
 			1 * classGenerator.buildClass(_, _, _, { SingleTestGenerator.GeneratedClassData it -> it.className == 'exceptionsSpec' && it.classPackage == 'org.springframework.cloud.contract.verifier.v2' }) >> "spec2"
->>>>>>> 8bbe6945
 	}
 
 	def "should create class with name with hyphen"() {
@@ -71,11 +61,7 @@
 		when:
 			testGenerator.generateTestClasses("org.springframework.cloud.contract.verifier")
 		then:
-<<<<<<< HEAD
-			1 * classGenerator.buildClass(_, _, _, { SingleTestGenerator.GeneratedClassData it -> it.className == 'car_rentalSpec' && it.classPackage == 'org.springframework.cloud.contract.verifier'} ) >> "spec"
-=======
 			1 * classGenerator.buildClass(_, _, _, { SingleTestGenerator.GeneratedClassData it -> it.className == 'car_rentalSpec' && it.classPackage == 'org.springframework.cloud.contract.verifier' }) >> "spec"
->>>>>>> 8bbe6945
 	}
 
 }