--- conflicted
+++ resolved
@@ -36,12 +36,8 @@
 	@Rule
 	OutputCapture capture = new OutputCapture()
 
-<<<<<<< HEAD
-	@Shared GeneratedClassDataForMethod classDataForMethod = new GeneratedClassDataForMethod(
-=======
 	@Shared
 	GeneratedClassDataForMethod classDataForMethod = new GeneratedClassDataForMethod(
->>>>>>> 8bbe6945
 			new SingleTestGenerator.GeneratedClassData("ClassName", "com.example",
 					new File("target/test.java").toPath()),
 			"some_method"
@@ -115,16 +111,12 @@
 		and:
 			LinkedList<String> lines = [] as LinkedList<String>
 			test.eachLine {
-<<<<<<< HEAD
-				if (it.contains("assertThatJson") || it.contains("assertThat((String")) lines << it else it
-=======
 				if (it.contains("assertThatJson") || it.contains("assertThat((String")) {
 					lines << it
 				}
 				else {
 					it
 				}
->>>>>>> 8bbe6945
 			}
 			lines.addFirst(jsonSample)
 			SyntaxChecker.tryToRun(methodBuilderName, lines.join("\n"))
@@ -394,11 +386,7 @@
 			SyntaxChecker.tryToCompile(methodBuilderName, test)
 			asserter(test)
 		where:
-<<<<<<< HEAD
-			methodBuilderName                                             | methodBuilder                                                                               | asserter
-=======
 			methodBuilderName                                             | methodBuilder                                                                                                   | asserter
->>>>>>> 8bbe6945
 			HttpSpockMethodRequestProcessingBodyBuilder.simpleName        | { Contract dsl -> new HttpSpockMethodRequestProcessingBodyBuilder(dsl, properties, classDataForMethod) }        | { String testBody -> testBody.contains("response.header('Content-Length') == 4") && testBody.contains("response.header('Content-Type') ==~ java.util.regex.Pattern.compile('application/pdf.*')") }
 			MockMvcJUnitMethodBodyBuilder.simpleName                      | { Contract dsl -> new MockMvcJUnitMethodBodyBuilder(dsl, properties, classDataForMethod) }                      | { String testBody -> testBody.contains('assertThat(response.header("Content-Length")).isEqualTo(4);') && testBody.contains('assertThat(response.header("Content-Type")).matches("application/pdf.*");') }
 			JaxRsClientSpockMethodRequestProcessingBodyBuilder.simpleName | { Contract dsl -> new JaxRsClientSpockMethodRequestProcessingBodyBuilder(dsl, properties, classDataForMethod) } | { String testBody -> testBody.contains("response.getHeaderString('Content-Length') == 4") && testBody.contains("  response.getHeaderString('Content-Type') ==~ java.util.regex.Pattern.compile('application/pdf.*')") }
@@ -500,11 +488,7 @@
 		and:
 			stubMappingIsValidWireMockStub(contractDsl)
 		where:
-<<<<<<< HEAD
-			methodBuilderName                                             | methodBuilder                                                                               | responseAsserter
-=======
 			methodBuilderName                                             | methodBuilder                                                                                                   | responseAsserter
->>>>>>> 8bbe6945
 			HttpSpockMethodRequestProcessingBodyBuilder.simpleName        | { Contract dsl -> new HttpSpockMethodRequestProcessingBodyBuilder(dsl, properties, classDataForMethod) }        | { String string -> string.contains('responseBody == "My name"') }
 			MockMvcJUnitMethodBodyBuilder.simpleName                      | { Contract dsl -> new MockMvcJUnitMethodBodyBuilder(dsl, properties, classDataForMethod) }                      | { String string -> string.contains('assertThat(responseBody).isEqualTo("My name");') }
 			JaxRsClientSpockMethodRequestProcessingBodyBuilder.simpleName | { Contract dsl -> new JaxRsClientSpockMethodRequestProcessingBodyBuilder(dsl, properties, classDataForMethod) } | { String string -> string.contains('responseBody == "My name"') }
