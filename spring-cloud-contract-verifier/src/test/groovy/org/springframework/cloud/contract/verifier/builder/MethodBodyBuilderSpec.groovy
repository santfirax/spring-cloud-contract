/*
 *  Copyright 2013-2018 the original author or authors.
 *
 *  Licensed under the Apache License, Version 2.0 (the "License");
 *  you may not use this file except in compliance with the License.
 *  You may obtain a copy of the License at
 *
 *       http://www.apache.org/licenses/LICENSE-2.0
 *
 *  Unless required by applicable law or agreed to in writing, software
 *  distributed under the License is distributed on an "AS IS" BASIS,
 *  WITHOUT WARRANTIES OR CONDITIONS OF ANY KIND, either express or implied.
 *  See the License for the specific language governing permissions and
 *  limitations under the License.
 */

package org.springframework.cloud.contract.verifier.builder

import org.junit.Rule
import org.springframework.boot.test.rule.OutputCapture
import org.springframework.cloud.contract.spec.Contract
import org.springframework.cloud.contract.verifier.config.ContractVerifierConfigProperties
import org.springframework.cloud.contract.verifier.dsl.WireMockStubVerifier
import org.springframework.cloud.contract.verifier.util.SyntaxChecker
import spock.lang.Issue
import spock.lang.Shared
import spock.lang.Specification

import java.lang.reflect.InvocationTargetException

class MethodBodyBuilderSpec extends Specification implements WireMockStubVerifier {

	@Rule OutputCapture capture = new OutputCapture()

	@Shared ContractVerifierConfigProperties properties = new ContractVerifierConfigProperties(
			assertJsonSize: true
	)

	@Issue('#251')
	def "should work with execute and arrays [#methodBuilderName]"() {
		given:
		Contract contractDsl = Contract.make {
			request {
				method 'GET'
				urlPath '/foo'
				headers {
					accept(applicationJson())
					contentType(applicationJson())
				}
			}
			response {
				status OK()
				body ([
						myArray:[
								[
										notABugGeneratedHere: $(c("foo"), p(execute('assertThat((String)$it).isEqualTo("foo")'))),
										anotherArrayNeededForBug:[
												[
														optionalNotEmpty: $(c("foo"), p(execute('assertThat((String)$it).isEqualTo("12")')))
												]
										],
										yetAnotherArrayNeededForBug:[
												[
														optionalNotEmpty: $(c("foo"), p(execute('assertThat((String)$it).isEqualTo("22")')))
												]
										]
								],
								[
										anotherArrayNeededForBug2:[
												[
														optionalNotEmpty: $(c("foo"), p(execute('assertThat((String)$it).isEqualTo("122")')))
												]
										]
								],
						]
				])
				headers {
					contentType(applicationJson())
				}
			}
		}
			MethodBodyBuilder builder = methodBuilder(contractDsl)
			BlockBuilder blockBuilder = new BlockBuilder(" ")
		when:
			builder.appendTo(blockBuilder)
			def test = blockBuilder.toString()
		then:
			test.contains('$.myArray.[0].anotherArrayNeededForBug.[0].optionalNotEmpty')
			!test.contains('cursor')
			!test.contains('REGEXP>>')
		and:
			SyntaxChecker.tryToCompile(methodBuilderName, blockBuilder.toString())
		and:
			String jsonSample = '''\
String json = "{\\"myArray\\":[{\\"notABugGeneratedHere\\":\\"foo\\",\\"anotherArrayNeededForBug\\":[{\\"optionalNotEmpty\\":\\"12\\"}],\\"yetAnotherArrayNeededForBug\\":[{\\"optionalNotEmpty\\":\\"22\\"}]},{\\"anotherArrayNeededForBug2\\":[{\\"optionalNotEmpty\\":\\"122\\"}]}]}";
DocumentContext parsedJson = JsonPath.parse(json);
'''
		and:
			LinkedList<String> lines = [] as LinkedList<String>
			test.eachLine { if (it.contains("assertThatJson") || it.contains("assertThat((String")) lines << it else it }
			lines.addFirst(jsonSample)
			SyntaxChecker.tryToRun(methodBuilderName, lines.join("\n"))
		where:
			methodBuilderName                                    | methodBuilder
			"MockMvcSpockMethodBuilder"                          | { Contract dsl -> new MockMvcSpockMethodRequestProcessingBodyBuilder(dsl, properties) }
			"MockMvcJUnitMethodBuilder"                          | { Contract dsl -> new MockMvcJUnitMethodBodyBuilder(dsl, properties) }
			"JaxRsClientSpockMethodRequestProcessingBodyBuilder" | { Contract dsl -> new JaxRsClientSpockMethodRequestProcessingBodyBuilder(dsl, properties) }
			"JaxRsClientJUnitMethodBodyBuilder"                  | { Contract dsl -> new JaxRsClientJUnitMethodBodyBuilder(dsl, properties) }
	}

	@Issue('#588')
	def "should work patterns in GString [#methodBuilderName]"() {
		given:
			Contract contractDsl = Contract.make {
				request {
					method GET()
					url("/${regex('\\d+')}")
				}
				response {
					status 200
					body([
							ok: true
					])
				}
			}
			MethodBodyBuilder builder = methodBuilder(contractDsl)
			BlockBuilder blockBuilder = new BlockBuilder(" ")
		when:
			builder.appendTo(blockBuilder)
			def test = blockBuilder.toString()
		then:
			!test.contains('d+')
			!test.contains('REGEXP>>')
		and:
			SyntaxChecker.tryToCompile(methodBuilderName, blockBuilder.toString())
		where:
			methodBuilderName                                    | methodBuilder
			"MockMvcSpockMethodBuilder"                          | { Contract dsl -> new MockMvcSpockMethodRequestProcessingBodyBuilder(dsl, properties) }
			"MockMvcJUnitMethodBuilder"                          | { Contract dsl -> new MockMvcJUnitMethodBodyBuilder(dsl, properties) }
			"JaxRsClientSpockMethodRequestProcessingBodyBuilder" | { Contract dsl -> new JaxRsClientSpockMethodRequestProcessingBodyBuilder(dsl, properties) }
			"JaxRsClientJUnitMethodBodyBuilder"                  | { Contract dsl -> new JaxRsClientJUnitMethodBodyBuilder(dsl, properties) }
	}

	@Issue('#521')
	def "should always escape generated chars [#methodBuilderName]"() {
		expect:
			[1..200].each {
				Contract contractDsl = Contract.make {
					request {
						method GET()
						urlPath('/v1/users') {
							queryParameters {
								parameter 'userId': value(regex(nonBlank()))
							}
						}
					}
					response {
						status 200
						body([
								ok: value(regex(nonBlank()))
						])
					}
				}
				MethodBodyBuilder builder = methodBuilder(contractDsl)
				BlockBuilder blockBuilder = new BlockBuilder(" ")

				builder.appendTo(blockBuilder)
				def test = blockBuilder.toString()

				assert !test.contains('REGEXP>>')
				SyntaxChecker.tryToCompile(methodBuilderName, blockBuilder.toString())
			}
		where:
			methodBuilderName                                    | methodBuilder
			"MockMvcSpockMethodBuilder"                          | { Contract dsl -> new MockMvcSpockMethodRequestProcessingBodyBuilder(dsl, properties) }
			"MockMvcJUnitMethodBuilder"                          | { Contract dsl -> new MockMvcJUnitMethodBodyBuilder(dsl, properties) }
			"JaxRsClientSpockMethodRequestProcessingBodyBuilder" | { Contract dsl -> new JaxRsClientSpockMethodRequestProcessingBodyBuilder(dsl, properties) }
			"JaxRsClientJUnitMethodBodyBuilder"                  | { Contract dsl -> new JaxRsClientJUnitMethodBodyBuilder(dsl, properties) }
	}

	@Issue('#269')
	def "should work with execute and keys with dots [#methodBuilderName]"() {
		given:
		Contract contractDsl = Contract.make {
			request {
				method 'GET'
				urlPath '/foo'
			}
			response {
				status OK()
				body (
						foo: ["my.dotted.response" : $(c('foo'), p(execute('"foo".equals($it)')))]
				)
				headers {
					contentType(applicationJson())
				}
			}
		}
			MethodBodyBuilder builder = methodBuilder(contractDsl)
			BlockBuilder blockBuilder = new BlockBuilder(" ")
		when:
			builder.appendTo(blockBuilder)
			def test = blockBuilder.toString()
		then:
			test.contains('''$.foo.['my.dotted.response']''')
			!test.contains('cursor')
			!test.contains('REGEXP>>')
		and:
			SyntaxChecker.tryToCompile(methodBuilderName, blockBuilder.toString())
		and:
			String jsonSample = '''\
String json = "{\\"foo\\":{\\"my.dotted.response\\":\\"foo\\"}}";
DocumentContext parsedJson = JsonPath.parse(json);
'''
		and:
			LinkedList<String> lines = [] as LinkedList<String>
			test.eachLine { if (it.contains('"foo".equals')) lines << it else it }
			lines.addFirst(jsonSample)
			SyntaxChecker.tryToRun(methodBuilderName, lines.join("\n"))
		where:
			methodBuilderName                                    | methodBuilder
			"MockMvcSpockMethodBuilder"                          | { Contract dsl -> new MockMvcSpockMethodRequestProcessingBodyBuilder(dsl, properties) }
			"MockMvcJUnitMethodBuilder"                          | { Contract dsl -> new MockMvcJUnitMethodBodyBuilder(dsl, properties) }
			"JaxRsClientSpockMethodRequestProcessingBodyBuilder" | { Contract dsl -> new JaxRsClientSpockMethodRequestProcessingBodyBuilder(dsl, properties) }
			"JaxRsClientJUnitMethodBodyBuilder"                  | { Contract dsl -> new JaxRsClientJUnitMethodBodyBuilder(dsl, properties) }
	}

	@Issue('#289')
	def "should fail on nonexistent field [#methodBuilderName]"() {
		given:
		Contract contractDsl = Contract.make {
			request {
				method 'GET'
				url '/something'
				headers {
					contentType(applicationJson())
				}
			}
			response {
				status OK()
				headers {
					contentType(applicationJson())
				}
				body([
						doesNotExist: $(p(anyAlphaUnicode()), c("123"))
				])
			}
		}
			MethodBodyBuilder builder = methodBuilder(contractDsl)
			BlockBuilder blockBuilder = new BlockBuilder(" ")
		when:
			builder.appendTo(blockBuilder)
			def test = blockBuilder.toString()
		then:
			SyntaxChecker.tryToCompile(methodBuilderName, blockBuilder.toString())
		and:
			String jsonSample = '''\
String json = "{}";
DocumentContext parsedJson = JsonPath.parse(json);
'''
		and:
			LinkedList<String> lines = [] as LinkedList<String>
			test.eachLine { if (it.contains('assertThatJson')) lines << it else it }
			lines.addFirst(jsonSample)
			try {
				SyntaxChecker.tryToRun(methodBuilderName, lines.join("\n"))
			} catch (IllegalStateException e) {
				assert e.message.contains("Parsed JSON [{}] doesn't match the JSON path")
			} catch (InvocationTargetException e1) {
				assert e1.cause.message.contains("Parsed JSON [{}] doesn't match the JSON path")
			}
		where:
			methodBuilderName                                    | methodBuilder
			"MockMvcSpockMethodBuilder"                          | { Contract dsl -> new MockMvcSpockMethodRequestProcessingBodyBuilder(dsl, properties) }
			"MockMvcJUnitMethodBuilder"                          | { Contract dsl -> new MockMvcJUnitMethodBodyBuilder(dsl, properties) }
			"JaxRsClientSpockMethodRequestProcessingBodyBuilder" | { Contract dsl -> new JaxRsClientSpockMethodRequestProcessingBodyBuilder(dsl, properties) }
			"JaxRsClientJUnitMethodBodyBuilder"                  | { Contract dsl -> new JaxRsClientJUnitMethodBodyBuilder(dsl, properties) }
	}

	@Issue('#313')
	def "should allow to use execute in request body [#methodBuilderName]"() {
		given:
		//tag::body_execute[]
			Contract contractDsl = Contract.make {
				request {
					method 'GET'
					url '/something'
					body(
							$(c("foo"), p(execute("hashCode()")))
					)
				}
				response {
					status OK()
				}
			}
		//end::body_execute[]
			MethodBodyBuilder builder = methodBuilder(contractDsl)
			BlockBuilder blockBuilder = new BlockBuilder(" ")
		when:
			builder.appendTo(blockBuilder)
			def test = blockBuilder.toString()
		then:
			SyntaxChecker.tryToCompile(methodBuilderName, blockBuilder.toString())
			!test.contains("executionCommand")
		where:
			methodBuilderName                                    | methodBuilder
			"MockMvcSpockMethodBuilder"                          | { Contract dsl -> new MockMvcSpockMethodRequestProcessingBodyBuilder(dsl, properties) }
			"MockMvcJUnitMethodBuilder"                          | { Contract dsl -> new MockMvcJUnitMethodBodyBuilder(dsl, properties) }
			"JaxRsClientSpockMethodRequestProcessingBodyBuilder" | { Contract dsl -> new JaxRsClientSpockMethodRequestProcessingBodyBuilder(dsl, properties) }
			"JaxRsClientJUnitMethodBodyBuilder"                  | { Contract dsl -> new JaxRsClientJUnitMethodBodyBuilder(dsl, properties) }
	}

	@Issue('#318')
	def "should assert the response headers properly [#methodBuilderName]"() {
		given:
			def contractDsl = org.springframework.cloud.contract.spec.Contract.make {
				request {
					method 'POST'
					urlPath '/documents/app_statement_v1'
					headers {
						contentType(applicationPdf())
					}
					body([
							PESEL: "77100604360",
							CLIENT_NAME: "STANISLAW STASZIC",
							STATEMENT_NUMBER: "00200001/C4/2017/1"
					])
				}
				response {
					status OK()
					headers {
						contentType(applicationPdf())
						header('Content-Length': 4)
					}

				}
			}
			MethodBodyBuilder builder = methodBuilder(contractDsl)
			BlockBuilder blockBuilder = new BlockBuilder(" ")
		when:
			builder.appendTo(blockBuilder)
			def test = blockBuilder.toString()
		then:
			SyntaxChecker.tryToCompile(methodBuilderName, test)
			asserter(test)
		where:
			methodBuilderName                                    | methodBuilder                                                                               | asserter
			"MockMvcSpockMethodBuilder"                          | { Contract dsl -> new MockMvcSpockMethodRequestProcessingBodyBuilder(dsl, properties) }     | { String testBody -> testBody.contains("response.header('Content-Length') == 4") && testBody.contains("response.header('Content-Type') ==~ java.util.regex.Pattern.compile('application/pdf.*')") }
			"MockMvcJUnitMethodBuilder"                          | { Contract dsl -> new MockMvcJUnitMethodBodyBuilder(dsl, properties) }                      | { String testBody -> testBody.contains('assertThat(response.header("Content-Length")).isEqualTo(4);') && testBody.contains('assertThat(response.header("Content-Type")).matches("application/pdf.*");') }
			"JaxRsClientSpockMethodRequestProcessingBodyBuilder" | { Contract dsl -> new JaxRsClientSpockMethodRequestProcessingBodyBuilder(dsl, properties) } | { String testBody -> testBody.contains("response.getHeaderString('Content-Length') == 4") && testBody.contains("  response.getHeaderString('Content-Type') ==~ java.util.regex.Pattern.compile('application/pdf.*')") }
			"JaxRsClientJUnitMethodBodyBuilder"                  | { Contract dsl -> new JaxRsClientJUnitMethodBodyBuilder(dsl, properties) }                  | { String testBody -> testBody.contains('assertThat(response.getHeaderString("Content-Length")).isEqualTo(4);') && testBody.contains('assertThat(response.getHeaderString("Content-Type")).matches("application/pdf.*");') }
	}

	def "should put L on long values [#methodBuilderName]"() {
		given:
			Contract contractDsl = Contract.make {
				request {
					method GET()
					url "test"
				}
				response {
					status OK()
					body(
							"createdAt": 1502766000000,
							"updatedAt": 1499476115000
						)
				}
			}
			MethodBodyBuilder builder = methodBuilder(contractDsl)
			BlockBuilder blockBuilder = new BlockBuilder(" ")
		when:
			builder.appendTo(blockBuilder)
		then:
			blockBuilder.toString().contains("""assertThatJson(parsedJson).field("['createdAt']").isEqualTo(1502766000000L)""")
			blockBuilder.toString().contains("""assertThatJson(parsedJson).field("['updatedAt']").isEqualTo(1499476115000L)""")
		and:
			SyntaxChecker.tryToCompileWithoutCompileStatic(methodBuilderName, blockBuilder.toString())
		and:
			stubMappingIsValidWireMockStub(contractDsl)
		where:
			methodBuilderName           						 | methodBuilder
			"MockMvcSpockMethodBuilder" 						 | { Contract dsl -> new MockMvcSpockMethodRequestProcessingBodyBuilder(dsl, properties) }
			"MockMvcJUnitMethodBuilder" 						 | { Contract dsl -> new MockMvcJUnitMethodBodyBuilder(dsl, properties) }
			"JaxRsClientSpockMethodRequestProcessingBodyBuilder" | { Contract dsl -> new JaxRsClientSpockMethodRequestProcessingBodyBuilder(dsl, properties) }
			"JaxRsClientJUnitMethodBodyBuilder"                  | { Contract dsl -> new JaxRsClientJUnitMethodBodyBuilder(dsl, properties) }
	}

	@Issue("#424")
	def "should not put an absent header to the request [#methodBuilderName]"() {
		given:
			Contract contractDsl = Contract.make {
				request {
					method 'GET'
					url '/mytest'
					headers {
						header('myheader', absent())
					}
				}
				response {
					status OK()
				}
			}
			MethodBodyBuilder builder = methodBuilder(contractDsl)
			BlockBuilder blockBuilder = new BlockBuilder(" ")
		when:
			builder.appendTo(blockBuilder)
		then:
			!blockBuilder.toString().contains("myheader")
		and:
			SyntaxChecker.tryToCompileWithoutCompileStatic(methodBuilderName, blockBuilder.toString())
		and:
			stubMappingIsValidWireMockStub(contractDsl)
		where:
			methodBuilderName           						 | methodBuilder
			"MockMvcSpockMethodBuilder" 						 | { Contract dsl -> new MockMvcSpockMethodRequestProcessingBodyBuilder(dsl, properties) }
			"MockMvcJUnitMethodBuilder" 						 | { Contract dsl -> new MockMvcJUnitMethodBodyBuilder(dsl, properties) }
			"JaxRsClientSpockMethodRequestProcessingBodyBuilder" | { Contract dsl -> new JaxRsClientSpockMethodRequestProcessingBodyBuilder(dsl, properties) }
			"JaxRsClientJUnitMethodBodyBuilder"                  | { Contract dsl -> new JaxRsClientJUnitMethodBodyBuilder(dsl, properties) }
	}

	@Issue("#458")
	def "should reference request from body when body is a string [#methodBuilderName]"() {
		given:
			Contract contractDsl = Contract.make {
				request {
					method 'GET'
					url '/mytest'
					body("""{ "name": "My name" }""")
				}
				response {
					status OK()
					body fromRequest().body('$.name')
				}
			}
			MethodBodyBuilder builder = methodBuilder(contractDsl)
			BlockBuilder blockBuilder = new BlockBuilder(" ")
		when:
			builder.appendTo(blockBuilder)
		then:
			String test = blockBuilder.toString()
			SyntaxChecker.tryToCompileWithoutCompileStatic(methodBuilderName, test)
			responseAsserter(test)
		and:
			stubMappingIsValidWireMockStub(contractDsl)
		where:
			methodBuilderName                                    | methodBuilder                                                                               | responseAsserter
			"MockMvcSpockMethodBuilder"                          | { Contract dsl -> new MockMvcSpockMethodRequestProcessingBodyBuilder(dsl, properties) }     | { String string -> string.contains('responseBody == "My name"') }
			"MockMvcJUnitMethodBuilder"                          | { Contract dsl -> new MockMvcJUnitMethodBodyBuilder(dsl, properties) }                      | { String string -> string.contains('assertThat(responseBody).isEqualTo("My name");') }
			"JaxRsClientSpockMethodRequestProcessingBodyBuilder" | { Contract dsl -> new JaxRsClientSpockMethodRequestProcessingBodyBuilder(dsl, properties) } | { String string -> string.contains('responseBody == "My name"') }
			"JaxRsClientJUnitMethodBodyBuilder"                  | { Contract dsl -> new JaxRsClientJUnitMethodBodyBuilder(dsl, properties) }                  | { String string -> string.contains('assertThat(responseBody).isEqualTo("My name");') }
	}

	@Issue("#559")
	def "should reference request from body without escaping of non-string [#methodBuilderName]"() {
		given:
			Contract contractDsl = Contract.make {
				request {
					method 'GET'
					url( '/mytest') {
						queryParameters {
							parameter("foo", "bar")
							parameter("number", 1)
						}
					}
					body("""{ "name": "My name" }""")
				}
				response {
					status OK()
					body (
							foo: fromRequest().query("foo"),
							number: fromRequest().query("number")
					)
				}
			}
			MethodBodyBuilder builder = methodBuilder(contractDsl)
			BlockBuilder blockBuilder = new BlockBuilder(" ")
		when:
			builder.appendTo(blockBuilder)
		then:
			String test = blockBuilder.toString()
			SyntaxChecker.tryToCompileWithoutCompileStatic(methodBuilderName, test)
			test.contains('''assertThatJson(parsedJson).field("['foo']").isEqualTo("bar")''')
			test.contains('''assertThatJson(parsedJson).field("['number']").isEqualTo(1)''')
		and:
			stubMappingIsValidWireMockStub(contractDsl)
		where:
			methodBuilderName                                    | methodBuilder
			"MockMvcSpockMethodBuilder"                          | { Contract dsl -> new MockMvcSpockMethodRequestProcessingBodyBuilder(dsl, properties) }
			"MockMvcJUnitMethodBuilder"                          | { Contract dsl -> new MockMvcJUnitMethodBodyBuilder(dsl, properties) }
			"JaxRsClientSpockMethodRequestProcessingBodyBuilder" | { Contract dsl -> new JaxRsClientSpockMethodRequestProcessingBodyBuilder(dsl, properties) }
			"JaxRsClientJUnitMethodBodyBuilder"                  | { Contract dsl -> new JaxRsClientJUnitMethodBodyBuilder(dsl, properties) }
	}

	@Issue("#702")
	def "should generate proper type for large numbers [#methodBuilderName]"() {
		given:
			Contract contractDsl = Contract.make {
				request {
					method 'PUT'
					urlPath '/example/create'
					headers {
						contentType applicationJson()
					}
					body(
							[
									"name"      : $(consumer(~/.+/), producer("string-1")),
									"updatedTs" : $(consumer(~/\d{13}/), producer(1531916906000L)),
									"isDisabled": $(consumer(regex(anyBoolean())), producer(true))
							]
					)
				}

				response {
					status 200
					headers {
						contentType applicationJsonUtf8()
					}
					body(
							[
									"id"        : $(consumer(2222L), producer(~/\d+/)),
									"name"      : fromRequest().body("name"),
									"updatedTs" : fromRequest().body("updatedTs"),
									"isDisabled": fromRequest().body("isDisabled")
							]
					)
				}
			}
			MethodBodyBuilder builder = methodBuilder(contractDsl)
			BlockBuilder blockBuilder = new BlockBuilder(" ")
		when:
			builder.appendTo(blockBuilder)
		then:
			String test = blockBuilder.toString()
			SyntaxChecker.tryToCompileWithoutCompileStatic(methodBuilderName, test)
			test.contains('''assertThatJson(parsedJson).field("['updatedTs']").isEqualTo(1531916906000L)''')
		and:
			stubMappingIsValidWireMockStub(contractDsl)
		where:
			methodBuilderName                                    | methodBuilder
			"MockMvcSpockMethodBuilder"                          | { Contract dsl -> new MockMvcSpockMethodRequestProcessingBodyBuilder(dsl, properties) }
			"MockMvcJUnitMethodBuilder"                          | { Contract dsl -> new MockMvcJUnitMethodBodyBuilder(dsl, properties) }
			"JaxRsClientSpockMethodRequestProcessingBodyBuilder" | { Contract dsl -> new JaxRsClientSpockMethodRequestProcessingBodyBuilder(dsl, properties) }
			"JaxRsClientJUnitMethodBodyBuilder"                  | { Contract dsl -> new JaxRsClientJUnitMethodBodyBuilder(dsl, properties) }
	}

	@Issue("#465")
	def "should work for '/' url for [#methodBuilderName]"() {
		given:
			Contract contractDsl = Contract.make {
				description("""
				Represents a request to the shouldReturnName service
				
				given:
					a request to the shouldReturnName service
				when:
					it is a GET
				then:
					return Ryan
				""")
			request {
				method 'GET'
				url '/'
			}
			response {
				status OK()
				body("Ryan")
				headers {
					contentType(textHtml())
				}
			}
		}
			MethodBodyBuilder builder = methodBuilder(contractDsl)
			BlockBuilder blockBuilder = new BlockBuilder(" ")
		when:
			builder.appendTo(blockBuilder)
			String test = blockBuilder.toString()
		then:
			SyntaxChecker.tryToCompileWithoutCompileStatic(methodBuilderName, test)
		and:
			stubMappingIsValidWireMockStub(contractDsl)
		where:
			methodBuilderName           						 | methodBuilder
			"MockMvcSpockMethodBuilder" 						 | { Contract dsl -> new MockMvcSpockMethodRequestProcessingBodyBuilder(dsl, properties) }
			"MockMvcJUnitMethodBuilder" 						 | { Contract dsl -> new MockMvcJUnitMethodBodyBuilder(dsl, properties) }
			"JaxRsClientSpockMethodRequestProcessingBodyBuilder" | { Contract dsl -> new JaxRsClientSpockMethodRequestProcessingBodyBuilder(dsl, properties) }
			"JaxRsClientJUnitMethodBodyBuilder"                  | { Contract dsl -> new JaxRsClientJUnitMethodBodyBuilder(dsl, properties) }
	}

	def "should use fixed delay milliseconds in the generated test [#methodBuilderName]"() {
		given:
			Contract contractDsl = Contract.make {
				request {
					method GET()
					url "test"
				}
				response {
					status OK()
					async()
					fixedDelayMilliseconds(10000)
					body(a: 'foo')
				}
			}
			MethodBodyBuilder builder = methodBuilder(contractDsl)
			BlockBuilder blockBuilder = new BlockBuilder(" ")
		when:
			builder.appendTo(blockBuilder)
		then:
			blockBuilder.toString().contains(""".timeout(10000)""")
		and:
			SyntaxChecker.tryToCompile(methodBuilderName, blockBuilder.toString())
		and:
			stubMappingIsValidWireMockStub(contractDsl)
		where:
			methodBuilderName           						 | methodBuilder
			"MockMvcSpockMethodBuilder" 						 | { Contract dsl -> new MockMvcSpockMethodRequestProcessingBodyBuilder(dsl, properties) }
			"MockMvcJUnitMethodBuilder" 						 | { Contract dsl -> new MockMvcJUnitMethodBodyBuilder(dsl, properties) }
	}

	@Issue("#493")
	def "should not escape a form URL encoded request body [#methodBuilderName]"() {
		given:
			Contract contractDsl = Contract.make {
				request {
					method 'POST'
					url '/api/form-endpoint'
					headers {
						header("Content-Type": 'application/x-www-form-urlencoded')
					}
					body('a=abc&b=123')
				}
				response {
					status OK()
				}
			}
			MethodBodyBuilder builder = methodBuilder(contractDsl)
			BlockBuilder blockBuilder = new BlockBuilder(" ")
		when:
			builder.appendTo(blockBuilder)
		then:
			String test = blockBuilder.toString()
			SyntaxChecker.tryToCompileWithoutCompileStatic(methodBuilderName, test)
			!test.contains("a=abc&amp;b=123")
		and:
			stubMappingIsValidWireMockStub(contractDsl)
		where:
			methodBuilderName                                    | methodBuilder
			"MockMvcSpockMethodBuilder"                          | { Contract dsl -> new MockMvcSpockMethodRequestProcessingBodyBuilder(dsl, properties) }
			"MockMvcJUnitMethodBuilder"                          | { Contract dsl -> new MockMvcJUnitMethodBodyBuilder(dsl, properties) }
			"JaxRsClientSpockMethodRequestProcessingBodyBuilder" | { Contract dsl -> new JaxRsClientSpockMethodRequestProcessingBodyBuilder(dsl, properties) }
			"JaxRsClientJUnitMethodBodyBuilder"                  | { Contract dsl -> new JaxRsClientJUnitMethodBodyBuilder(dsl, properties) }
	}

<<<<<<< HEAD
	@Issue("#578")
	def "should work for form parameters [#methodBuilderName]"() {
=======
	@Issue("#493")
	def "should not escape a form URL encoded request body another try [#methodBuilderName]"() {
>>>>>>> 70466908
		given:
			Contract contractDsl = Contract.make {
				request {
					method POST()
					urlPath('/oauth/token')
					headers {
						header(authorization(), anyNonBlankString())
<<<<<<< HEAD
						header(contentType(), applicationFormUrlencoded())
						header(accept(), applicationJson())
					}
					body([
							username  : 'user',
							password  : 'password',
							grant_type: 'password'
					])
=======
						header(contentType(), 'application/x-www-form-urlencoded; charset=UTF-8')
						header(accept(), anyNonBlankString())
					}
					body('username=user&password=password&grant_type=password')
>>>>>>> 70466908
				}
				response {
					status 200
					headers {
<<<<<<< HEAD
						header(contentType(), applicationJson())
=======
						header(contentType(), applicationJsonUtf8())
>>>>>>> 70466908
					}
					body([
							refresh_token: 'RANDOM_REFRESH_TOKEN',
							access_token : 'RANDOM_ACCESS_TOKEN',
							token_type   : 'bearer',
							expires_in   : 3600,
							scope        : ['task'],
							user         : [
									id      : 1,
									username: 'user',
									name    : 'User'
							]
					])
				}
			}
			MethodBodyBuilder builder = methodBuilder(contractDsl)
			BlockBuilder blockBuilder = new BlockBuilder(" ")
		when:
			builder.appendTo(blockBuilder)
		then:
			String test = blockBuilder.toString()
			SyntaxChecker.tryToCompileWithoutCompileStatic(methodBuilderName, test)
<<<<<<< HEAD
			test.contains("username=user&password=password&grant_type=password")
=======
			!test.contains("&amp;")
>>>>>>> 70466908
		and:
			stubMappingIsValidWireMockStub(contractDsl)
		where:
			methodBuilderName                                    | methodBuilder
			"MockMvcSpockMethodBuilder"                          | { Contract dsl -> new MockMvcSpockMethodRequestProcessingBodyBuilder(dsl, properties) }
			"MockMvcJUnitMethodBuilder"                          | { Contract dsl -> new MockMvcJUnitMethodBodyBuilder(dsl, properties) }
			"JaxRsClientSpockMethodRequestProcessingBodyBuilder" | { Contract dsl -> new JaxRsClientSpockMethodRequestProcessingBodyBuilder(dsl, properties) }
			"JaxRsClientJUnitMethodBodyBuilder"                  | { Contract dsl -> new JaxRsClientJUnitMethodBodyBuilder(dsl, properties) }
	}

	@Issue("#509")
	def "classToCheck() should return class of object"() {
		given:
			Contract contractDsl = Contract.make {
				request {
					method 'POST'
					url '/api/users'
				}
				response {
					status OK()
				}
			}
			MethodBodyBuilder builder = methodBuilder(contractDsl)
		when:
			Map<String, String> map = new LinkedHashMap<>()
			Integer number = Integer.valueOf(42)
			List<String> list = new ArrayList<>()
			Set<String> set = new HashSet<>()
		then:
			builder.classToCheck(map) == Map.class
		and:
			builder.classToCheck(number) == Integer.class
		and:
			builder.classToCheck(list) == List.class
		and:
			builder.classToCheck(set) == Set.class
		where:
			methodBuilderName                                    | methodBuilder
			"MockMvcSpockMethodBuilder"                          | { Contract dsl -> new MockMvcSpockMethodRequestProcessingBodyBuilder(dsl, properties) }
	}

	def "should assert null values without matchers [#methodBuilderName]"() {
		given:
			Contract contractDsl = Contract.make {
				request {
					method GET()
					url "test"
				}
				response {
					status OK()
					body([
							nullValue: null
					])
				}
			}
			MethodBodyBuilder builder = methodBuilder(contractDsl)
			BlockBuilder blockBuilder = new BlockBuilder(" ")
		when:
			builder.appendTo(blockBuilder)
		then:
			blockBuilder.toString().contains("""assertThatJson(parsedJson).field("['nullValue']").isNull()""")
		and:
			SyntaxChecker.tryToCompileWithoutCompileStatic(methodBuilderName, blockBuilder.toString())
		and:
			stubMappingIsValidWireMockStub(contractDsl)
		where:
			methodBuilderName           						 | methodBuilder
			"MockMvcSpockMethodBuilder" 						 | { Contract dsl -> new MockMvcSpockMethodRequestProcessingBodyBuilder(dsl, properties) }
			"MockMvcJUnitMethodBuilder" 						 | { Contract dsl -> new MockMvcJUnitMethodBodyBuilder(dsl, properties) }
			"JaxRsClientSpockMethodRequestProcessingBodyBuilder" | { Contract dsl -> new JaxRsClientSpockMethodRequestProcessingBodyBuilder(dsl, properties) }
			"JaxRsClientJUnitMethodBodyBuilder"                  | { Contract dsl -> new JaxRsClientJUnitMethodBodyBuilder(dsl, properties) }
	}

}<|MERGE_RESOLUTION|>--- conflicted
+++ resolved
@@ -650,13 +650,8 @@
 			"JaxRsClientJUnitMethodBodyBuilder"                  | { Contract dsl -> new JaxRsClientJUnitMethodBodyBuilder(dsl, properties) }
 	}
 
-<<<<<<< HEAD
 	@Issue("#578")
 	def "should work for form parameters [#methodBuilderName]"() {
-=======
-	@Issue("#493")
-	def "should not escape a form URL encoded request body another try [#methodBuilderName]"() {
->>>>>>> 70466908
 		given:
 			Contract contractDsl = Contract.make {
 				request {
@@ -664,7 +659,6 @@
 					urlPath('/oauth/token')
 					headers {
 						header(authorization(), anyNonBlankString())
-<<<<<<< HEAD
 						header(contentType(), applicationFormUrlencoded())
 						header(accept(), applicationJson())
 					}
@@ -673,21 +667,11 @@
 							password  : 'password',
 							grant_type: 'password'
 					])
-=======
-						header(contentType(), 'application/x-www-form-urlencoded; charset=UTF-8')
-						header(accept(), anyNonBlankString())
-					}
-					body('username=user&password=password&grant_type=password')
->>>>>>> 70466908
 				}
 				response {
 					status 200
 					headers {
-<<<<<<< HEAD
 						header(contentType(), applicationJson())
-=======
-						header(contentType(), applicationJsonUtf8())
->>>>>>> 70466908
 					}
 					body([
 							refresh_token: 'RANDOM_REFRESH_TOKEN',
@@ -710,11 +694,58 @@
 		then:
 			String test = blockBuilder.toString()
 			SyntaxChecker.tryToCompileWithoutCompileStatic(methodBuilderName, test)
-<<<<<<< HEAD
 			test.contains("username=user&password=password&grant_type=password")
-=======
+		and:
+			stubMappingIsValidWireMockStub(contractDsl)
+		where:
+			methodBuilderName                                    | methodBuilder
+			"MockMvcSpockMethodBuilder"                          | { Contract dsl -> new MockMvcSpockMethodRequestProcessingBodyBuilder(dsl, properties) }
+			"MockMvcJUnitMethodBuilder"                          | { Contract dsl -> new MockMvcJUnitMethodBodyBuilder(dsl, properties) }
+			"JaxRsClientSpockMethodRequestProcessingBodyBuilder" | { Contract dsl -> new JaxRsClientSpockMethodRequestProcessingBodyBuilder(dsl, properties) }
+			"JaxRsClientJUnitMethodBodyBuilder"                  | { Contract dsl -> new JaxRsClientJUnitMethodBodyBuilder(dsl, properties) }
+	}
+
+	@Issue("#493")
+	def "should not escape a form URL encoded request body another try [#methodBuilderName]"() {
+		given:
+			Contract contractDsl = Contract.make {
+				request {
+					method POST()
+					urlPath('/oauth/token')
+					headers {
+						header(authorization(), anyNonBlankString())
+						header(contentType(), 'application/x-www-form-urlencoded; charset=UTF-8')
+						header(accept(), anyNonBlankString())
+					}
+					body('username=user&password=password&grant_type=password')
+				}
+				response {
+					status 200
+					headers {
+						header(contentType(), applicationJsonUtf8())
+					}
+					body([
+							refresh_token: 'RANDOM_REFRESH_TOKEN',
+							access_token : 'RANDOM_ACCESS_TOKEN',
+							token_type   : 'bearer',
+							expires_in   : 3600,
+							scope        : ['task'],
+							user         : [
+									id      : 1,
+									username: 'user',
+									name    : 'User'
+							]
+					])
+				}
+			}
+			MethodBodyBuilder builder = methodBuilder(contractDsl)
+			BlockBuilder blockBuilder = new BlockBuilder(" ")
+		when:
+			builder.appendTo(blockBuilder)
+		then:
+			String test = blockBuilder.toString()
+			SyntaxChecker.tryToCompileWithoutCompileStatic(methodBuilderName, test)
 			!test.contains("&amp;")
->>>>>>> 70466908
 		and:
 			stubMappingIsValidWireMockStub(contractDsl)
 		where:
