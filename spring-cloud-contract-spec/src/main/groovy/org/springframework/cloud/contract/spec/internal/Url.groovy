/*
<<<<<<< HEAD
 *  Copyright 2013-2019 the original author or authors.
=======
 * Copyright 2013-2019 the original author or authors.
>>>>>>> 8bbe6945
 *
 * Licensed under the Apache License, Version 2.0 (the "License");
 * you may not use this file except in compliance with the License.
 * You may obtain a copy of the License at
 *
 *      http://www.apache.org/licenses/LICENSE-2.0
 *
 * Unless required by applicable law or agreed to in writing, software
 * distributed under the License is distributed on an "AS IS" BASIS,
 * WITHOUT WARRANTIES OR CONDITIONS OF ANY KIND, either express or implied.
 * See the License for the specific language governing permissions and
 * limitations under the License.
 */

package org.springframework.cloud.contract.spec.internal

import groovy.transform.CompileStatic
import groovy.transform.EqualsAndHashCode
import groovy.transform.ToString
import org.codehaus.groovy.runtime.GStringImpl

import static org.springframework.cloud.contract.spec.util.ValidateUtils.validateServerValueIsAvailable
/**
 * Represents a URL that may contain query parameters
 *
 * @since 1.0.0
 */
@ToString(includePackage = false, includeNames = true, includeSuper = true)
@EqualsAndHashCode(includeFields = true, callSuper = true)
@CompileStatic
class Url extends DslProperty {

	QueryParameters queryParameters

	Url(DslProperty prop) {
		super(prop.clientValue, prop.serverValue)
		validateServerValueIsAvailable(prop.serverValue, "Url")
	}

	Url(Object url) {
		super(url, testUrl(url))
		validateServerValueIsAvailable(url, "Url")
	}

	private static Object testUrl(Object url) {
		if (url instanceof GString) {
			boolean anyPattern = url.values.any { it instanceof RegexProperty }
			if (!anyPattern) {
				return url
			}
			String newUrl = new GStringImpl(
<<<<<<< HEAD
					url.values.collect { it instanceof RegexProperty ?
							it.generate() : it
=======
					url.values.collect {
						it instanceof RegexProperty ?
								it.generate() : it
>>>>>>> 8bbe6945
					} as String[],
					Arrays.copyOf(url.strings, url.strings.length) as String[]
			).toString()
			return new Url(newUrl)
		}
		return url
	}

	void queryParameters(@DelegatesTo(QueryParameters) Closure closure) {
		this.queryParameters = new QueryParameters()
		closure.delegate = queryParameters
		closure()
	}

}<|MERGE_RESOLUTION|>--- conflicted
+++ resolved
@@ -1,9 +1,5 @@
 /*
-<<<<<<< HEAD
- *  Copyright 2013-2019 the original author or authors.
-=======
  * Copyright 2013-2019 the original author or authors.
->>>>>>> 8bbe6945
  *
  * Licensed under the Apache License, Version 2.0 (the "License");
  * you may not use this file except in compliance with the License.
@@ -26,6 +22,7 @@
 import org.codehaus.groovy.runtime.GStringImpl
 
 import static org.springframework.cloud.contract.spec.util.ValidateUtils.validateServerValueIsAvailable
+
 /**
  * Represents a URL that may contain query parameters
  *
@@ -55,14 +52,9 @@
 				return url
 			}
 			String newUrl = new GStringImpl(
-<<<<<<< HEAD
-					url.values.collect { it instanceof RegexProperty ?
-							it.generate() : it
-=======
 					url.values.collect {
 						it instanceof RegexProperty ?
 								it.generate() : it
->>>>>>> 8bbe6945
 					} as String[],
 					Arrays.copyOf(url.strings, url.strings.length) as String[]
 			).toString()
