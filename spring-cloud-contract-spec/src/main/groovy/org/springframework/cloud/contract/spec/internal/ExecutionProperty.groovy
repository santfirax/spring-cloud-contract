--- conflicted
+++ resolved
@@ -17,12 +17,9 @@
 package org.springframework.cloud.contract.spec.internal
 
 import groovy.transform.CompileStatic
-<<<<<<< HEAD
 import groovy.transform.EqualsAndHashCode
 import groovy.transform.ToString
 
-=======
->>>>>>> 47102d72
 /**
  * Represents a property that will become an executable method in the
  * generated tests
