--- conflicted
+++ resolved
@@ -1,95 +1,3 @@
-<<<<<<< HEAD
-/*
- *  Copyright 2013-2019 the original author or authors.
- *
- *  Licensed under the Apache License, Version 2.0 (the "License");
- *  you may not use this file except in compliance with the License.
- *  You may obtain a copy of the License at
- *
- *       http://www.apache.org/licenses/LICENSE-2.0
- *
- *  Unless required by applicable law or agreed to in writing, software
- *  distributed under the License is distributed on an "AS IS" BASIS,
- *  WITHOUT WARRANTIES OR CONDITIONS OF ANY KIND, either express or implied.
- *  See the License for the specific language governing permissions and
- *  limitations under the License.
- */
-
-package org.springframework.cloud.contract.spec.internal
-
-import groovy.transform.EqualsAndHashCode
-import groovy.transform.ToString
-import groovy.transform.TypeChecked
-
-/**
- * Represents a set of http cookies
- *
- * @author Alex Xandra Albert Sim
- * @since 1.2.5
- */
-@EqualsAndHashCode(includeFields = true)
-@ToString(includePackage = false, includeFields = true, ignoreNulls = true, includeNames = true)
-@TypeChecked
-class Cookies {
-
-    Set<Cookie> entries = []
-
-    void cookie(Map<String, Object> singleCookie) {
-        Map.Entry<String, Object> first = singleCookie.entrySet().first()
-        entries << new Cookie(first?.key, first?.value)
-    }
-
-    void cookie(String cookieKey, Object cookieValue) {
-        entries << new Cookie(cookieKey, cookieValue)
-    }
-
-    void executeForEachCookie(Closure closure) {
-        entries?.each {
-            cookie -> closure(cookie)
-        }
-    }
-
-    DslProperty matching(String value) {
-        return new DslProperty(value)
-    }
-
-    boolean equals(o) {
-        if (this.is(o)) return true
-        if (getClass() != o.class) return false
-        Cookies cookies = (Cookies) o
-        if (cookies != cookies.entries) return false
-        return true
-    }
-
-    int hashCode() {
-        return entries.hashCode()
-    }
-
-    /**
-     * Converts the headers into their stub side representations and returns as
-     * a map of String key => Object value.
-     */
-    Map<String , Object> asStubSideMap() {
-        def acc = [:].withDefault { [] as Collection<Object> }
-        return entries.inject(acc as Map<String, Object>) { Map<String, Object> map, Cookie cookie ->
-            map[cookie.key] = cookie.clientValue
-            return map
-        } as Map<String , Object>
-    }
-
-    /**
-     * Converts the headers into their stub side representations and returns as
-     * a map of String key => Object value.
-     */
-    Map<String , Object> asTestSideMap() {
-        def acc = [:].withDefault { [] as Collection<Object> }
-        return entries.inject(acc as Map<String, Object>) { Map<String, Object> map, Cookie cookie ->
-            map[cookie.key] = cookie.serverValue
-            return map
-        } as Map<String , Object>
-    }
-}
-=======
 /*
  * Copyright 2013-2019 the original author or authors.
  *
@@ -187,5 +95,4 @@
 					return map
 				} as Map<String, Object>
 	}
-}
->>>>>>> 8bbe6945
+}