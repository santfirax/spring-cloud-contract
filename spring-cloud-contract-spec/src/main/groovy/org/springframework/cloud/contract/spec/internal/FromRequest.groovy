/*
 * Copyright 2013-2019 the original author or authors.
 *
 * Licensed under the Apache License, Version 2.0 (the "License");
 * you may not use this file except in compliance with the License.
 * You may obtain a copy of the License at
 *
 *      http://www.apache.org/licenses/LICENSE-2.0
 *
 * Unless required by applicable law or agreed to in writing, software
 * distributed under the License is distributed on an "AS IS" BASIS,
 * WITHOUT WARRANTIES OR CONDITIONS OF ANY KIND, either express or implied.
 * See the License for the specific language governing permissions and
 * limitations under the License.
 */

package org.springframework.cloud.contract.spec.internal

import groovy.transform.CompileStatic

import org.springframework.cloud.contract.spec.ContractTemplate

/**
 * Helper class to reference the request body parameters
 *
 * @author Marcin Grzejszczak
 * @since 1.1.0
 */
@CompileStatic
class FromRequest {

	private final ContractTemplate template

	FromRequest() {
		this.template = template()
	}

	private ContractTemplate template() {
		return new CompositeContractTemplate()
	}

	/**
	 * URL path and query
	 */
	DslProperty url() {
		return new DslProperty(template.escapedUrl())
	}

	/**
	 * First value of a query parameter e.g. request.query.search
	 * @param key
	 */
	DslProperty query(String key) {
		return new DslProperty(template.escapedQuery(key))
	}

	/**
	 * nth value of a query parameter (zero indexed) e.g. request.query.search.[5]
	 * @param key
	 * @param index
	 */
	DslProperty query(String key, int index) {
		return new DslProperty(template.escapedQuery(key, index))
	}

	/**
	 * URL path
	 */
	DslProperty path() {
		return new DslProperty(template.escapedPath())
	}

	/**
	 * nth value of a URL path (zero indexed) e.g. {{{ request.path.[2] }}}* @param index
	 */
	DslProperty path(int index) {
		return new DslProperty(template.escapedPath(index))
	}

	/**
	 * First value of a request header e.g. request.headers.X-Request-Id
	 * @param key
	 */
	DslProperty header(String key) {
		return new DslProperty(template.escapedHeader(key))
	}

	/**
	 * nth value of a request header (zero indexed) e.g. request.headers.X-Request-Id
	 * @param key
	 */
	DslProperty header(String key, int index) {
		return new DslProperty(template.escapedHeader(key, index))
	}

	/**
	 * Retruns the tempalte for retrieving the first value of a cookie with certain key
	 * @param key
	 */
	DslProperty cookie(String key) {
		return new DslProperty(template.escapedCookie(key))
	}

	/**
	 * Request body text (avoid for non-text bodies)
	 */
	DslProperty body() {
		return new DslProperty(template.escapedBody())
	}

	/**
	 * Request body text for the given JsonPath
	 */
	DslProperty body(String jsonPath) {
		return new DslProperty(template.escapedBody(jsonPath))
	}

	/**
	 * Unescaped URL path and query
	 */
	DslProperty rawUrl() {
		return new DslProperty(template.url())
	}

	/**
	 * Unescaped First value of a query parameter e.g. request.query.search
	 * @param key
	 */
	DslProperty rawQuery(String key) {
		return new DslProperty(template.query(key))
	}

	/**
	 * Unescaped nth value of a query parameter (zero indexed) e.g. request.query.search.[5]
	 * @param key
	 * @param index
	 */
	DslProperty rawQuery(String key, int index) {
		return new DslProperty(template.query(key, index))
	}

	/**
	 * Unescaped URL path
	 */
	DslProperty rawPath() {
		return new DslProperty(template.path())
	}

	/**
<<<<<<< HEAD
	 * Unescaped nth value of a URL path (zero indexed) e.g. {{{ request.path.[2] }}}
	 * @param index
=======
	 * Unescaped nth value of a URL path (zero indexed) e.g. {{{ request.path.[2] }}}* @param index
>>>>>>> 8bbe6945
	 */
	DslProperty rawPath(int index) {
		return new DslProperty(template.path(index))
	}

	/**
	 * Unescaped First value of a request header e.g. request.headers.X-Request-Id
	 * @param key
	 */
	DslProperty rawHeader(String key) {
		return new DslProperty(template.header(key))
	}

	/**
	 * Unescaped nth value of a request header (zero indexed) e.g. request.headers.X-Request-Id
	 * @param key
	 */
	DslProperty rawHeader(String key, int index) {
		return new DslProperty(template.header(key, index))
	}

	/**
	 * Unescaped Retruns the tempalte for retrieving the first value of a cookie with certain key
	 * @param key
	 */
	DslProperty rawCookie(String key) {
		return new DslProperty(template.cookie(key))
	}

	/**
	 * Unescaped Request body text (avoid for non-text bodies)
	 */
	DslProperty rawBody() {
		return new DslProperty(template.body())
	}

	/**
	 * Unescaped Request body text for the given JsonPath
	 */
	DslProperty rawBody(String jsonPath) {
		return new DslProperty(template.body(jsonPath))
	}

}

<|MERGE_RESOLUTION|>--- conflicted
+++ resolved
@@ -147,12 +147,7 @@
 	}
 
 	/**
-<<<<<<< HEAD
-	 * Unescaped nth value of a URL path (zero indexed) e.g. {{{ request.path.[2] }}}
-	 * @param index
-=======
 	 * Unescaped nth value of a URL path (zero indexed) e.g. {{{ request.path.[2] }}}* @param index
->>>>>>> 8bbe6945
 	 */
 	DslProperty rawPath(int index) {
 		return new DslProperty(template.path(index))
