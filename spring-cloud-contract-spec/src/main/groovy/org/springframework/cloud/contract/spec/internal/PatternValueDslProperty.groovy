--- conflicted
+++ resolved
@@ -181,11 +181,7 @@
 	}
 
 	@Override
-<<<<<<< HEAD
-	T anyOf(String... values){
-=======
 	T anyOf(String... values) {
->>>>>>> 8bbe6945
 		return createAndValidateProperty(RegexPatterns.anyOf(values), values[0])
 	}
 }