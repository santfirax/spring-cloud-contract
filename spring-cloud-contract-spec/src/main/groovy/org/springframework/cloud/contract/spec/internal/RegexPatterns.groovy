/*
 * Copyright 2013-2019 the original author or authors.
 *
 * Licensed under the Apache License, Version 2.0 (the "License");
 * you may not use this file except in compliance with the License.
 * You may obtain a copy of the License at
 *
 *      http://www.apache.org/licenses/LICENSE-2.0
 *
 * Unless required by applicable law or agreed to in writing, software
 * distributed under the License is distributed on an "AS IS" BASIS,
 * WITHOUT WARRANTIES OR CONDITIONS OF ANY KIND, either express or implied.
 * See the License for the specific language governing permissions and
 * limitations under the License.
 */

package org.springframework.cloud.contract.spec.internal

import java.util.regex.Pattern

import groovy.transform.CompileStatic
import groovy.transform.EqualsAndHashCode
import groovy.transform.ToString

/**
 * Contains most common regular expression patterns
 *
 * @author Marcin Grzejszczak
 * @author Tim Ysewyn
 * @since 1.0.0
 */
@CompileStatic
@EqualsAndHashCode
@ToString(includePackage = false)
class RegexPatterns {

	// tag::regexps[]
	protected static final Pattern TRUE_OR_FALSE = Pattern.compile(/(true|false)/)
	protected static final Pattern ALPHA_NUMERIC = Pattern.compile('[a-zA-Z0-9]+')
	protected static final Pattern ONLY_ALPHA_UNICODE = Pattern.compile(/[\p{L}]*/)
	protected static final Pattern NUMBER = Pattern.compile('-?(\\d*\\.\\d+|\\d+)')
	protected static final Pattern INTEGER = Pattern.compile('-?(\\d+)')
	protected static final Pattern POSITIVE_INT = Pattern.compile('([1-9]\\d*)')
	protected static final Pattern DOUBLE = Pattern.compile('-?(\\d*\\.\\d+)')
	protected static final Pattern HEX = Pattern.compile('[a-fA-F0-9]+')
	protected static final Pattern IP_ADDRESS = Pattern.
			compile('([01]?\\d\\d?|2[0-4]\\d|25[0-5])\\.([01]?\\d\\d?|2[0-4]\\d|25[0-5])\\.([01]?\\d\\d?|2[0-4]\\d|25[0-5])\\.([01]?\\d\\d?|2[0-4]\\d|25[0-5])')
	protected static final Pattern HOSTNAME_PATTERN = Pattern.
			compile('((http[s]?|ftp):/)/?([^:/\\s]+)(:[0-9]{1,5})?')
	protected static final Pattern EMAIL = Pattern.
			compile('[a-zA-Z0-9._%+-]+@[a-zA-Z0-9.-]+\\.[a-zA-Z]{2,6}')
	protected static final Pattern URL = UrlHelper.URL
	protected static final Pattern HTTPS_URL = UrlHelper.HTTPS_URL
	protected static final Pattern UUID = Pattern.
			compile('[a-f0-9]{8}-[a-f0-9]{4}-[a-f0-9]{4}-[a-f0-9]{4}-[a-f0-9]{12}')
	protected static final Pattern ANY_DATE = Pattern.
			compile('(\\d\\d\\d\\d)-(0[1-9]|1[012])-(0[1-9]|[12][0-9]|3[01])')
	protected static final Pattern ANY_DATE_TIME = Pattern.
			compile('([0-9]{4})-(1[0-2]|0[1-9])-(3[01]|0[1-9]|[12][0-9])T(2[0-3]|[01][0-9]):([0-5][0-9]):([0-5][0-9])')
	protected static final Pattern ANY_TIME = Pattern.
			compile('(2[0-3]|[01][0-9]):([0-5][0-9]):([0-5][0-9])')
	protected static final Pattern NON_EMPTY = Pattern.compile(/[\S\s]+/)
	protected static final Pattern NON_BLANK = Pattern.compile(/^\s*\S[\S\s]*/)
	protected static final Pattern ISO8601_WITH_OFFSET = Pattern.
			compile(/([0-9]{4})-(1[0-2]|0[1-9])-(3[01]|0[1-9]|[12][0-9])T(2[0-3]|[01][0-9]):([0-5][0-9]):([0-5][0-9])(\.\d{3})?(Z|[+-][01]\d:[0-5]\d)/)

	protected static Pattern anyOf(String... values) {
		return Pattern.compile(values.collect({ "^$it\$" }).join("|"))
	}

	RegexProperty onlyAlphaUnicode() {
		return new RegexProperty(ONLY_ALPHA_UNICODE).asString()
	}

	RegexProperty alphaNumeric() {
		return new RegexProperty(ALPHA_NUMERIC).asString()
	}

	RegexProperty number() {
		return new RegexProperty(NUMBER).asDouble()
	}

	RegexProperty positiveInt() {
		return new RegexProperty(POSITIVE_INT).asInteger()
	}

	RegexProperty anyBoolean() {
		return new RegexProperty(TRUE_OR_FALSE).asBooleanType()
	}

	RegexProperty anInteger() {
		return new RegexProperty(INTEGER).asInteger()
	}

	RegexProperty aDouble() {
		return new RegexProperty(DOUBLE).asDouble()
	}

	RegexProperty ipAddress() {
		return new RegexProperty(IP_ADDRESS).asString()
	}

	RegexProperty hostname() {
		return new RegexProperty(HOSTNAME_PATTERN).asString()
	}

	RegexProperty email() {
		return new RegexProperty(EMAIL).asString()
	}

	RegexProperty url() {
		return new RegexProperty(URL).asString()
	}

	RegexProperty httpsUrl() {
		return new RegexProperty(HTTPS_URL).asString()
	}

<<<<<<< HEAD
	RegexProperty uuid(){
=======
	RegexProperty uuid() {
>>>>>>> 8bbe6945
		return new RegexProperty(UUID).asString()
	}

	RegexProperty isoDate() {
		return new RegexProperty(ANY_DATE).asString()
	}

	RegexProperty isoDateTime() {
		return new RegexProperty(ANY_DATE_TIME).asString()
	}

	RegexProperty isoTime() {
		return new RegexProperty(ANY_TIME).asString()
	}

	RegexProperty iso8601WithOffset() {
		return new RegexProperty(ISO8601_WITH_OFFSET).asString()
	}

	RegexProperty nonEmpty() {
		return new RegexProperty(NON_EMPTY).asString()
	}

	RegexProperty nonBlank() {
		return new RegexProperty(NON_BLANK).asString()
	}

	// end::regexps[]

	static String multipartParam(Object name, Object value) {
		return ".*--(.*)\r\nContent-Disposition: form-data; name=\"$name\"\r\n(Content-Type: .*\r\n)?(Content-Transfer-Encoding: .*\r\n)?(Content-Length: \\d+\r\n)?\r\n$value\r\n--\\1.*"
	}

	static String multipartFile(Object name, Object filename, Object content, Object contentType) {
		return ".*--(.*)\r\nContent-Disposition: form-data; name=\"$name\"; filename=\"$filename\"\r\n(Content-Type: ${toContentType(contentType)}\r\n)?(Content-Transfer-Encoding: .*\r\n)?(Content-Length: \\d+\r\n)?\r\n$content\r\n--\\1.*"
	}

	private static String toContentType(Object contentType) {
		if (contentType == null) {
			return '.*'
		}
		if (contentType instanceof RegexProperty) {
			return contentType.pattern()
		}
		return contentType.toString()
	}
}

/**
 * Taken from https://gist.github.com/skeller88/5eb73dc0090d4ff1249a
 */
class UrlHelper {
	/**
	 * Example: "http". Also called 'protocol'.
	 * Scheme component is optional, even though the RFC doesn't make it optional. Since ((RegexProperty) this regex is validating a
	 * submitted callback url, which determines where the browser will navigate to after a successful authentication,
	 * the browser will use http or https for the scheme by default.
	 * Not borrowed from dperini in order to allow any scheme type.
	 */
	private static final String REGEX_SCHEME = "[A-Za-z][+-.\\w^_]*:"

	private static final String HTTPS_REGEX_SCHEME = "https:"

	// Example: "//".
	private static final String REGEX_AUTHORATIVE_DECLARATION = "/{2}"

	// Optional component. Example: "suzie:abc123@". The use of the format "user:password" is deprecated.
	private static final String REGEX_USERINFO = "(?:\\S+(?::\\S*)?@)?"

	// Examples: "fitbit.com", "22.231.113.64".
	private static final String REGEX_HOST = "(?:" +
			// @Author = http://www.regular-expressions.info/examples.html
			// IP address
			"(?:(?:25[0-5]|2[0-4][0-9]|[01]?[0-9][0-9]?)\\.){3}(?:25[0-5]|2[0-4][0-9]|[01]?[0-9][0-9]?)" +
			"|" +
			// host name
			"(?:(?:[a-z\\u00a1-\\uffff0-9]-*)*[a-z\\u00a1-\\uffff0-9]+)" +
			// domain name
			"(?:\\.(?:[a-z\\u00a1-\\uffff0-9]-*)*[a-z\\u00a1-\\uffff0-9]+)*" +
			// TLD identifier must have >= 2 characters
			"(?:\\.(?:[a-z\\u00a1-\\uffff]{2,})))"

	// Example: ":8042".
	private static final String REGEX_PORT = "(?::\\d{2,5})?"

	//Example: "/user/heartrate?foo=bar#element1".
	private static final String REGEX_RESOURCE_PATH = "(?:/\\S*)?"

	protected static final Pattern HTTPS_URL = Pattern.
			compile("^(?:" + HTTPS_REGEX_SCHEME + REGEX_AUTHORATIVE_DECLARATION +
					REGEX_USERINFO + REGEX_HOST + REGEX_PORT + REGEX_RESOURCE_PATH + ")\$")

	protected static final Pattern URL = Pattern.
			compile("^(?:(?:" + REGEX_SCHEME + REGEX_AUTHORATIVE_DECLARATION + ")?" +
					REGEX_USERINFO + REGEX_HOST + REGEX_PORT + REGEX_RESOURCE_PATH + ")\$")
}
<|MERGE_RESOLUTION|>--- conflicted
+++ resolved
@@ -116,11 +116,7 @@
 		return new RegexProperty(HTTPS_URL).asString()
 	}
 
-<<<<<<< HEAD
-	RegexProperty uuid(){
-=======
 	RegexProperty uuid() {
->>>>>>> 8bbe6945
 		return new RegexProperty(UUID).asString()
 	}
 
