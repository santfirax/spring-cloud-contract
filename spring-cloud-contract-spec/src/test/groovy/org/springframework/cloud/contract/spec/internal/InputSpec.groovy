--- conflicted
+++ resolved
@@ -34,7 +34,6 @@
 			def generatedValue = property.serverValue
 			generatedValue instanceof String
 			def value = Integer.valueOf(generatedValue as String)
-<<<<<<< HEAD
 		then:
 			value >= 0
 			value <= 99_999
@@ -113,85 +112,5 @@
 		then:
 			value >= 0
 			value <= 99_999
-=======
-		then:
-			value >= 0
-			value <= 99_999
-	}
-
-	def 'should set property when using the $() convenience method for Double'() {
-		given:
-			Input input = new Input()
-			DslProperty property
-		when:
-			input.with {
-				property = $(consumer(regex("[0-9]{5}").asDouble()))
-			}
-			def value = property.serverValue
-			value instanceof Double
-		then:
-			value >= 0
-			value <= 99_999
-	}
-
-	def 'should set property when using the $() convenience method for Short'() {
-		given:
-			Input input = new Input()
-			DslProperty property
-		when:
-			input.with {
-				property = $(consumer(regex("[0-9]{1}").asShort()))
-			}
-			def value = property.serverValue
-			value instanceof Short
-		then:
-			value >= 0
-			value <= 9
-	}
-
-	def 'should set property when using the $() convenience method for Long'() {
-		given:
-			Input input = new Input()
-			DslProperty property
-		when:
-			input.with {
-				property = $(consumer(regex("[0-9]{5}").asLong()))
-			}
-			def value = property.serverValue
-			value instanceof Long
-		then:
-			value >= 0
-			value <= 99_999
-	}
-
-	def 'should set property when using the $() convenience method for Integer'() {
-		given:
-			Input input = new Input()
-			DslProperty property
-		when:
-			input.with {
-				property = $(consumer(regex("[0-9]{5}").asInteger()))
-			}
-			def value = property.serverValue
-			value instanceof Integer
-		then:
-			value >= 0
-			value <= 99_999
-	}
-
-	def 'should set property when using the $() convenience method for Float'() {
-		given:
-			Input input = new Input()
-			DslProperty property
-		when:
-			input.with {
-				property = $(consumer(regex("[0-9]{5}").asFloat()))
-			}
-			def value = property.serverValue
-			value instanceof Float
-		then:
-			value >= 0
-			value <= 99_999
->>>>>>> 8bbe6945
 	}
 }