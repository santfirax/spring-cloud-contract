--- conflicted
+++ resolved
@@ -171,16 +171,12 @@
 an old version of plugin and at test execution time you have an incompatible
 version of the release train (and vice versa).
 
-<<<<<<< HEAD
-Related to
-https://github.com/spring-cloud/spring-cloud-contract/issues/388[issue 388].
+Done via https://github.com/spring-cloud/spring-cloud-contract/issues/267[issue 267]
 
+[[cloud-verifier-1.2-2.0]]
 === 1.2.x -> 2.0.x
 
 ==== No Camel support
 
 We will add back Apache Camel support only after this https://issues.apache.org/jira/browse/CAMEL-11430[issue]
-gets fixed
-=======
-Done via https://github.com/spring-cloud/spring-cloud-contract/issues/267[issue 267]
->>>>>>> cf2350ff
+gets fixed