/*
 * Copyright 2013-2019 the original author or authors.
 *
 * Licensed under the Apache License, Version 2.0 (the "License");
 * you may not use this file except in compliance with the License.
 * You may obtain a copy of the License at
 *
 *      http://www.apache.org/licenses/LICENSE-2.0
 *
 * Unless required by applicable law or agreed to in writing, software
 * distributed under the License is distributed on an "AS IS" BASIS,
 * WITHOUT WARRANTIES OR CONDITIONS OF ANY KIND, either express or implied.
 * See the License for the specific language governing permissions and
 * limitations under the License.
 */

package org.springframework.cloud.contract.stubrunner.messaging.amqp;

import org.springframework.amqp.rabbit.annotation.Exchange;
import org.springframework.amqp.rabbit.annotation.Queue;
import org.springframework.amqp.rabbit.annotation.QueueBinding;
import org.springframework.amqp.rabbit.annotation.RabbitListener;

/**
 * Rabbit listener.
 *
 * @author Mathias Düsterhöft
 */
public class MessageSubscriberRabbitListener {

	private Person person;

	// tag::amqp_annotated_listener[]
<<<<<<< HEAD
	@RabbitListener(bindings = @QueueBinding(value = @Queue(value = "test.queue"), exchange = @Exchange(value = "contract-test.exchange", ignoreDeclarationExceptions = "true")))
=======
	@RabbitListener(bindings = @QueueBinding(value = @Queue("test.queue"), exchange = @Exchange(value = "contract-test.exchange", ignoreDeclarationExceptions = "true")))
>>>>>>> 8bbe6945
	public void handlePerson(Person person) {
		this.person = person;
	}

	// end::amqp_annotated_listener[]
	public Person getPerson() {
		return this.person;
	}

}<|MERGE_RESOLUTION|>--- conflicted
+++ resolved
@@ -31,11 +31,7 @@
 	private Person person;
 
 	// tag::amqp_annotated_listener[]
-<<<<<<< HEAD
-	@RabbitListener(bindings = @QueueBinding(value = @Queue(value = "test.queue"), exchange = @Exchange(value = "contract-test.exchange", ignoreDeclarationExceptions = "true")))
-=======
 	@RabbitListener(bindings = @QueueBinding(value = @Queue("test.queue"), exchange = @Exchange(value = "contract-test.exchange", ignoreDeclarationExceptions = "true")))
->>>>>>> 8bbe6945
 	public void handlePerson(Person person) {
 		this.person = person;
 	}
